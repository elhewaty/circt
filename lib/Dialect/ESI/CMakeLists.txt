##===- CMakeLists.txt - ESI dialect code ----------------------*- cmake -*-===//
##
## Implementation files the ESI dialect. Optionally include the Capnp
## dependent code.
##
##===----------------------------------------------------------------------===//

set(srcs
  ESIDialect.cpp
  ESIFolds.cpp
  ESIOps.cpp
  ESIPasses.cpp
  ESIServices.cpp
  ESIStdServices.cpp
  ESITranslations.cpp
  ESITypes.cpp
<<<<<<< HEAD
  capnp/ESIAddCPPCapnpAPI.cpp
=======
  Passes/ESIEmitCollateral.cpp
  Passes/ESILowerPhysical.cpp
  Passes/ESILowerPorts.cpp
  Passes/ESILowerToHW.cpp
  Passes/ESILowerTypes.cpp
>>>>>>> 63d94ea0
)

set(ESI_LinkLibs
  CIRCTSupport
  CIRCTComb
  CIRCTMSFT
  CIRCTMSFTTransforms
  CIRCTSV
  CIRCTHW
  MLIRIR
  MLIRTransforms
  MLIRControlFlowDialect
  MLIRFuncDialect
  MLIRArithDialect
  MLIRTranslateLib
)

set(ESI_Deps
  ${ESI_LinkLibs}
  MLIRESITransformsIncGen
  MLIRESIInterfacesIncGen
)

set(CP_FILES
  ESIPrimitives.sv
)

if(CapnProto_FOUND)
  option(ESI_CAPNP "Enable ESI Capnp features" ON)
endif()

if (ESI_CAPNP)
  list(APPEND srcs
    capnp/Schema.cpp
    capnp/ESICapnp.cpp
    capnp/CPPAPI.cpp
  )
  list(APPEND ESI_LinkLibs CapnProto::capnp CapnProto::capnpc)
  list(APPEND CP_FILES ${CIRCT_MAIN_INCLUDE_DIR}/circt/Dialect/ESI/cosim/CosimDpi.capnp)
  list(APPEND CP_FILES cosim/Cosim_DpiPkg.sv)
  list(APPEND CP_FILES cosim/Cosim_Endpoint.sv)
  install(FILES ${CapnProto_capnp_IMPORTED_LOCATION} DESTINATION lib)
  install(FILES ${CapnProto_capnpc_IMPORTED_LOCATION} DESTINATION lib)
  install(FILES ${CapnProto_kj_IMPORTED_LOCATION} DESTINATION lib)
endif()

add_circt_dialect_library(CIRCTESI
  ${srcs}

  DEPENDS
  MLIRESITransformsIncGen
  MLIRESIEnumsIncGen
  ${ESI_Deps}

  LINK_COMPONENTS
  Core
  Support

  LINK_LIBS PUBLIC
  ${ESI_LinkLibs}
  )

foreach(CP_FILE ${CP_FILES})
  get_filename_component(DST ${CP_FILE} NAME)
  get_filename_component(SRC ${CP_FILE} REALPATH)
  list(APPEND ABS_CFILES ${SRC})
  add_custom_command(TARGET CIRCTESI PRE_BUILD
    COMMAND ${CMAKE_COMMAND} -E
    copy ${SRC} ${CIRCT_BINARY_DIR}/include/circt/Dialect/ESI/${DST})
endforeach()

# Create a package of ESI collateral for any compiler to include with its
# distribution.
add_library(esi-collateral INTERFACE)
set_target_properties(esi-collateral PROPERTIES PUBLIC_HEADER "${ABS_CFILES}")

if (ESI_CAPNP)
  target_compile_definitions(obj.CIRCTESI PRIVATE CAPNP)
  target_link_libraries(obj.CIRCTESI CapnProto::capnp CapnProto::capnpc)
endif()

add_subdirectory(cosim)<|MERGE_RESOLUTION|>--- conflicted
+++ resolved
@@ -14,15 +14,12 @@
   ESIStdServices.cpp
   ESITranslations.cpp
   ESITypes.cpp
-<<<<<<< HEAD
   capnp/ESIAddCPPCapnpAPI.cpp
-=======
   Passes/ESIEmitCollateral.cpp
   Passes/ESILowerPhysical.cpp
   Passes/ESILowerPorts.cpp
   Passes/ESILowerToHW.cpp
   Passes/ESILowerTypes.cpp
->>>>>>> 63d94ea0
 )
 
 set(ESI_LinkLibs
