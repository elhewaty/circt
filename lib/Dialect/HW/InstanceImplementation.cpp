--- conflicted
+++ resolved
@@ -13,16 +13,6 @@
 using namespace circt;
 using namespace circt::hw;
 
-<<<<<<< HEAD
-std::pair<ArrayAttr, ArrayAttr>
-instance_like_impl::getHWModuleArgAndResultNames(Operation *module) {
-  auto mod = cast<HWModuleLike>(module);
-  return {ArrayAttr::get(module->getContext(), mod.getInputNames()),
-          ArrayAttr::get(module->getContext(), mod.getOutputNames())};
-}
-
-=======
->>>>>>> bcaeecf2
 Operation *
 instance_like_impl::getReferencedModule(const HWSymbolCache *cache,
                                         Operation *instanceOp,
