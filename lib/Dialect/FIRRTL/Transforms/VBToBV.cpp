//===- VBToBV.cpp - "Vector of Bundle" to "Bundle of Vector" ----*- C++ -*-===//
//
// Part of the LLVM Project, under the Apache License v2.0 with LLVM Exceptions.
// See https://llvm.org/LICENSE.txt for license information.
// SPDX-License-Identifier: Apache-2.0 WITH LLVM-exception
//
//===----------------------------------------------------------------------===//
//
// This file defines the VBToBV pass, which takes any bundle embedded in
// a vector, and converts it to a vector embedded within a bundle.
//
//===----------------------------------------------------------------------===//

#include "PassDetails.h"
#include "circt/Dialect/FIRRTL/FIRRTLAnnotations.h"
#include "circt/Dialect/FIRRTL/FIRRTLOps.h"
#include "circt/Dialect/FIRRTL/FIRRTLTypes.h"
#include "circt/Dialect/FIRRTL/FIRRTLUtils.h"
#include "circt/Dialect/FIRRTL/FIRRTLVisitors.h"
#include "circt/Dialect/FIRRTL/Passes.h"
#include "circt/Support/FieldRef.h"
#include "mlir/IR/BuiltinAttributes.h"
#include "mlir/IR/ImplicitLocOpBuilder.h"
#include "mlir/IR/Threading.h"
#include "mlir/IR/Visitors.h"
#include "llvm/ADT/ArrayRef.h"
#include "llvm/ADT/STLExtras.h"
#include "llvm/ADT/SmallVector.h"
#include "llvm/Support/ErrorHandling.h"

using namespace circt;
using namespace firrtl;

//===----------------------------------------------------------------------===//
// Visitor
//===----------------------------------------------------------------------===//

namespace {
class Visitor : public FIRRTLVisitor<Visitor, LogicalResult> {
public:
  explicit Visitor(MLIRContext *);

  LogicalResult visit(FModuleOp);

  using FIRRTLVisitor<Visitor, LogicalResult>::visitDecl;
  using FIRRTLVisitor<Visitor, LogicalResult>::visitExpr;
  using FIRRTLVisitor<Visitor, LogicalResult>::visitStmt;

  LogicalResult visitUnhandledOp(Operation *);

  LogicalResult visitInvalidOp(Operation *op) {
    return op->emitError("invalid operation operation");
  }

  template <typename Op>
  void emitExplodedConnect(ImplicitLocOpBuilder &, Type, ArrayRef<Value>,
                           ArrayRef<Value>);
  Value emitBundleCreate(ImplicitLocOpBuilder &, Type, ArrayRef<Value>);
  template <typename Op>
  void handleConnect(Op);

  LogicalResult visitStmt(ConnectOp);
  LogicalResult visitStmt(StrictConnectOp);

  LogicalResult visitExpr(AggregateConstantOp);
  LogicalResult visitExpr(VectorCreateOp);
  LogicalResult visitExpr(SubfieldOp);
  LogicalResult visitExpr(SubindexOp);
  LogicalResult visitExpr(SubaccessOp);
  LogicalResult visitExpr(RefSubOp);
  LogicalResult visitExpr(RefResolveOp);

  Type convertType(Type);
  FIRRTLType convertType(FIRRTLType);
  RefType convertType(RefType);
  FIRRTLBaseType convertType(FIRRTLBaseType);
  FIRRTLBaseType convertType(FIRRTLBaseType, SmallVector<unsigned> &);

  Attribute convertConstant(Type, Attribute);
  Attribute convertVectorConstant(FVectorType, ArrayAttr);
  Attribute convertBundleConstant(BundleType, ArrayAttr);
  Attribute convertBundleInVectorConstant(BundleType, ArrayRef<Attribute>);

  /// Blow out an annotation target to it's leaf targets.
  void explodeFieldID(Type, uint64_t,
                      SmallVectorImpl<std::pair<Type, uint64_t>> &);
  void fixAnnotation(Type, Type, DictionaryAttr, SmallVectorImpl<Attribute> &);
  ArrayAttr fixAnnotations(Type, Type, ArrayAttr);

  /// Blow out a value into it's leaf-values.
  void explode(Value, SmallVectorImpl<Value> &);
  SmallVector<Value> explode(Value);
  /// Blow out a ref into it's leaf-refs.
  void explodeRef(Value, SmallVectorImpl<Value> &);
  /// Fix an operand.
  std::pair<SmallVector<Value>, bool> fixOperand(Value);
  /// Fix a read-only/rhs operand. This operand may be rematerialized as a
  /// bundle using an intermediate bundle-create op, which means it is not
  /// possible to write to the converted value.
  Value fixROperand(Value);
  /// Fix a ref-typed operand.
  std::pair<SmallVector<Value>, bool> fixRefOperand(Value);

  /// Bundle/Vector Create Ops
  Value sinkVecDimIntoOperands(ImplicitLocOpBuilder &, FIRRTLBaseType,
                               const SmallVectorImpl<Value> &);

  /// pull an access op from the cache if available, create the op if needed.
  Value getSubfield(Value, unsigned);
  Value getSubindex(Value, unsigned);
  Value getSubaccess(Operation *, Value, Value);
  Value getRefSub(Value, unsigned);

  MLIRContext *context;
  SmallVector<Operation *> toDelete;

  /// A mapping from old values to their fixed up values. If a value is
  /// unchanged, it will be mapped to itself. If a value is present in the map,
  /// and does not map to itself, then  it must be deleted.
  DenseMap<Value, Value> valueMap;

  /// A cache mapping unconverted types to their bv-converted equivalents.
  DenseMap<FIRRTLType, FIRRTLType> typeMap;

  /// A cache of generated subfield/index/access operations.
  DenseMap<std::tuple<Value, unsigned>, Value> subfieldCache;
  DenseMap<std::tuple<Value, unsigned>, Value> subindexCache;
  DenseMap<std::tuple<Operation *, Value, Value>, Value> subaccessCache;
  DenseMap<std::tuple<Value, unsigned>, Value> refSubCache;
};
} // end anonymous namespace

Visitor::Visitor(MLIRContext *context) : context(context) {}

//===----------------------------------------------------------------------===//
// Type Conversion
//===----------------------------------------------------------------------===//

// NOLINTNEXTLINE(misc-no-recursion)
FIRRTLBaseType Visitor::convertType(FIRRTLBaseType type,
                                    SmallVector<unsigned> &dimensions) {
  if (auto vectorType = type_dyn_cast<FVectorType>(type); vectorType) {
    dimensions.push_back(vectorType.getNumElements());
    auto converted = convertType(vectorType.getElementType(), dimensions);
    dimensions.pop_back();
    return converted;
  }
  if (auto bundleType = type_dyn_cast<BundleType>(type); bundleType) {
    SmallVector<BundleType::BundleElement> elements;
    for (auto element : bundleType.getElements()) {
      elements.push_back(BundleType::BundleElement(
          element.name, element.isFlip, convertType(element.type, dimensions)));
    }
    return BundleType::get(context, elements);
  }
  for (auto size : llvm::reverse(dimensions))
    type = FVectorType::get(type, size);
  return type;
}

FIRRTLBaseType Visitor::convertType(FIRRTLBaseType type) {
  auto cached = typeMap.lookup(type);
  if (cached)
    return type_cast<FIRRTLBaseType>(cached);

  SmallVector<unsigned> dimensions;
  auto converted = convertType(type, dimensions);

  typeMap.insert({type, converted});
  return converted;
}

RefType Visitor::convertType(RefType type) {
  auto cached = typeMap.lookup(type);
  if (cached)
    return type_cast<RefType>(cached);
  auto converted = RefType::get(convertType(type.getType()),
                                type.getForceable(), type.getLayer());
  typeMap.insert({type, converted});
  return converted;
}

FIRRTLType Visitor::convertType(FIRRTLType type) {
  auto cached = typeMap.lookup(type);
  if (cached)
    return type_cast<FIRRTLType>(cached);
  if (auto baseType = type_dyn_cast<FIRRTLBaseType>(type))
    return convertType(baseType);
  if (auto refType = type_dyn_cast<RefType>(type))
    return convertType(refType);
  return type;
}

Type Visitor::convertType(Type type) {
  if (auto firrtlType = type_dyn_cast<FIRRTLType>(type))
    return convertType(firrtlType);
  return type;
}

//===----------------------------------------------------------------------===//
// Annotations
//===----------------------------------------------------------------------===//

// NOLINTNEXTLINE(misc-no-recursion)
void Visitor::explodeFieldID(
    Type type, uint64_t fieldID,
    SmallVectorImpl<std::pair<Type, uint64_t>> &fields) {
  if (auto bundleType = type_dyn_cast<BundleType>(type)) {
    for (size_t i = 0, e = bundleType.getNumElements(); i < e; ++i) {
      auto eltType = bundleType.getElementType(i);
      auto eltID = fieldID + bundleType.getFieldID(i);
      explodeFieldID(eltType, eltID, fields);
    }
    return;
  }
  fields.emplace_back(type, fieldID);
}

void Visitor::fixAnnotation(Type oldType, Type newType, DictionaryAttr annoAttr,
                            SmallVectorImpl<Attribute> &newAnnos) {
  Annotation anno(annoAttr);
  auto fieldID = anno.getFieldID();

  // If the field ID targets the entire structure, we don't need to make a
  // change.
  if (fieldID == 0) {
    newAnnos.push_back(anno.getAttr());
    return;
  }

  SmallVector<uint32_t> bundleAccesses;
  SmallVector<uint32_t> vectorAccesses;
  while (fieldID != 0) {
    if (auto bundleType = type_dyn_cast<BundleType>(oldType)) {
      auto [index, subID] = bundleType.getIndexAndSubfieldID(fieldID);
      bundleAccesses.push_back(index);
      oldType = bundleType.getElementType(index);
      fieldID = subID;
      continue;
    }
    if (auto vectorType = type_dyn_cast<FVectorType>(oldType)) {
      auto [index, subID] = vectorType.getIndexAndSubfieldID(fieldID);
      vectorAccesses.push_back(index);
      oldType = vectorType.getElementType();
      fieldID = subID;
      continue;
    }
    llvm_unreachable("non-zero field ID can only be used on aggregate types");
  }

  uint64_t newID = 0;
  for (auto index : bundleAccesses) {
    auto bundleType = type_cast<BundleType>(newType);
    newID += bundleType.getFieldID(index);
    newType = bundleType.getElementType(index);
  }

  SmallVector<std::pair<Type, uint64_t>> fields;
  if (type_isa<BundleType>(newType) && !vectorAccesses.empty()) {
    explodeFieldID(newType, newID, fields);
  } else {
    fields.emplace_back(newType, newID);
  }

  auto i64Type = IntegerType::get(context, 64);
  for (auto [type, fieldID] : fields) {
    for (auto index : vectorAccesses) {
      auto vectorType = type_cast<FVectorType>(type);
      type = vectorType.getElementType();
      fieldID += vectorType.getFieldID(index);
    }
    anno.setMember("circt.fieldID", IntegerAttr::get(i64Type, fieldID));
    newAnnos.push_back(anno.getAttr());
  }
}

ArrayAttr Visitor::fixAnnotations(Type oldType, Type newType, ArrayAttr annos) {
  SmallVector<Attribute> newAnnos;
  for (auto anno : cast<ArrayAttr>(annos).getAsRange<DictionaryAttr>())
    fixAnnotation(oldType, newType, anno, newAnnos);
  return ArrayAttr::get(context, newAnnos);
}

//===----------------------------------------------------------------------===//
// Path Building and Caching
//===----------------------------------------------------------------------===//

Value Visitor::getSubfield(Value input, unsigned index) {
  Value &result = subfieldCache[{input, index}];
  if (result)
    return result;

  OpBuilder builder(context);
  builder.setInsertionPointAfterValue(input);
  result = builder.create<SubfieldOp>(input.getLoc(), input, index);
  return result;
}

Value Visitor::getSubindex(Value input, unsigned index) {
  auto &result = subindexCache[{input, index}];
  if (result)
    return result;

  OpBuilder builder(context);
  builder.setInsertionPointAfterValue(input);
  result = builder.create<SubindexOp>(input.getLoc(), input, index);
  return result;
}

Value Visitor::getSubaccess(Operation *place, Value input, Value index) {
  auto &result = subaccessCache[{place, input, index}];
  if (result)
    return result;
  OpBuilder builder(place);
  result = builder.create<SubaccessOp>(input.getLoc(), input, index);
  return result;
}

Value Visitor::getRefSub(Value input, unsigned index) {
  auto &result = refSubCache[{input, index}];
  if (result)
    return result;
  OpBuilder builder(context);
  builder.setInsertionPointAfterValue(input);
  result = builder.create<RefSubOp>(input.getLoc(), input, index);
  return result;
}

//===----------------------------------------------------------------------===//
// Ref Operand Fixup
//===----------------------------------------------------------------------===//

// NOLINTNEXTLINE(misc-no-recursion)
void Visitor::explodeRef(Value value, SmallVectorImpl<Value> &output) {
  auto underlyingType = type_cast<RefType>(value.getType()).getType();
  if (auto bundleType = type_dyn_cast<BundleType>(underlyingType)) {
    for (size_t i = 0, e = bundleType.getNumElements(); i < e; ++i) {
      OpBuilder builder(context);
      builder.setInsertionPointAfterValue(value);
      auto field = builder.create<RefSubOp>(value.getLoc(), value, i);
      explodeRef(field, output);
    }
    return;
  }
  output.push_back(value);
}

std::pair<SmallVector<Value>, bool> Visitor::fixRefOperand(Value value) {
  SmallVector<unsigned> bundleAccesses;
  SmallVector<unsigned> vectorAccesses;

  // Sort subref operations into either bundle or vector accesses.
  while (value) {
    Operation *op = value.getDefiningOp();
    if (!op)
      break;
    if (auto refSubOp = dyn_cast<RefSubOp>(op)) {
      value = refSubOp.getInput();
      auto type = type_cast<RefType>(value.getType()).getType();
      if (type_isa<BundleType>(type))
        bundleAccesses.push_back(refSubOp.getIndex());
      else if (type_isa<FVectorType>(type))
        vectorAccesses.push_back(refSubOp.getIndex());
      else
        refSubOp->emitError("unknown aggregate type");
      continue;
    }
    break;
  }

  // value now points at canonical storage location of the ref operand.
  // get the corresponding converted object.
  value = valueMap[value];
  assert(value);

  // replay the bundle accesses first.
  for (auto index : llvm::reverse(bundleAccesses)) {
    value = getRefSub(value, index);
  }

  // If the current value is a bundle type, but we need to replay vector access,
  // that indicates an AOS->SOA conversion occurred, and a vector was sunk into
  // a bundle. Explode the bundle object to it's leaves, all of which must be
  // an arm of the sunken vector.
  SmallVector<Value> values;
  bool exploded = false;
  if (type_isa<BundleType>(type_cast<RefType>(value.getType()).getType()) &&
      !vectorAccesses.empty()) {
    explodeRef(value, values);
    exploded = true;
  } else {
    values.push_back(value);
    exploded = false;
  }

  // Finally, replay any vector access operations on each of the output values.
  for (auto &value : values) {
    for (auto index : llvm::reverse(vectorAccesses)) {
      value = getRefSub(value, index);
    }
  }

  return {values, exploded};
}

//===----------------------------------------------------------------------===//
// Operand Fixup
//===----------------------------------------------------------------------===//

// NOLINTNEXTLINE(misc-no-recursion)
void Visitor::explode(Value value, SmallVectorImpl<Value> &output) {
  auto type = value.getType();
  if (auto bundleType = type_dyn_cast<BundleType>(type)) {
    for (size_t i = 0, e = bundleType.getNumElements(); i < e; ++i) {
      auto field = getSubfield(value, i);
      explode(field, output);
    }
    return;
  }
  output.push_back(value);
}

SmallVector<Value> Visitor::explode(Value value) {
  auto output = SmallVector<Value>();
  explode(value, output);
  return output;
}

// NOLINTNEXTLINE(misc-no-recursion)
std::pair<SmallVector<Value>, bool> Visitor::fixOperand(Value value) {
  auto type = value.getType();

  // If the operand is a ref-type, we have a different mechanism for repairing
  // the path.
  if (type_isa<RefType>(type))
    return fixRefOperand(value);

  SmallVector<SubfieldOp> bundleAccesses;
  SmallVector<Operation *> vectorAccesses;

  // Walk back through the subaccess ops to the canonical storage location.
  // Collect the path according to the type of access, splitting bundle
  // accesses ops from vector accesses ops.
  while (value) {
    Operation *op = value.getDefiningOp();
    if (!op)
      break;
    if (auto subfieldOp = dyn_cast<SubfieldOp>(op)) {
      value = subfieldOp.getInput();
      bundleAccesses.push_back(subfieldOp);
      continue;
    }
    if (auto subindexOp = dyn_cast<SubindexOp>(op)) {
      value = subindexOp.getInput();
      vectorAccesses.push_back(subindexOp);
      continue;
    }
    if (auto subaccessOp = dyn_cast<SubaccessOp>(op)) {
      value = subaccessOp.getInput();
      vectorAccesses.push_back(subaccessOp);
      continue;
    }
    break;
  }

  // Value now points at the original canonical storage location.
  // Get the converted equivalent object.
  value = valueMap[value];
  assert(value && "canonical storage location must have been converted");

  // Replay the subaccess operations, in the converted order;
  // bundle accesses first, then vector accesses.
  for (auto subfieldOp : llvm::reverse(bundleAccesses))
    value = getSubfield(value, subfieldOp.getFieldIndex());

  // If the current value is a bundle, but we have vector accesses to replay,
  // we must explode the bundle and apply the vector accesses to each leaf of
  // the bundle. The leaves will be vectors corresponding to the sunken vector.
  SmallVector<Value> values;
  bool exploded = false;

  if (type_isa<BundleType>(value.getType()) && !vectorAccesses.empty()) {
    explode(value, values);
    exploded = true;
  } else {
    values.push_back(value);
    exploded = false;
  }

  // Finally, replay the vector access operations.
  for (auto &value : values) {
    for (auto *op : llvm::reverse(vectorAccesses)) {
      if (auto subindexOp = dyn_cast<SubindexOp>(op)) {
        value = getSubindex(value, subindexOp.getIndex());
        continue;
      }
      if (auto subaccessOp = dyn_cast<SubaccessOp>(op)) {
        auto index = fixROperand(subaccessOp.getIndex());
        value = getSubaccess(subaccessOp, value, index);
        continue;
      }
    }
  }

  return {values, exploded};
}

//===----------------------------------------------------------------------===//
// Read-Only / RHS Operand Fixup
//===----------------------------------------------------------------------===//

// NOLINTNEXTLINE(misc-no-recursion)
Value Visitor::fixROperand(Value operand) {
  auto [values, exploded] = fixOperand(operand);
  if (!exploded)
    return values.front();

  // The operand must be materialized into a single read-only bundle.
  auto newType = convertType(operand.getType());
  ImplicitLocOpBuilder builder(operand.getLoc(), context);
  builder.setInsertionPointAfterValue(operand);
  return emitBundleCreate(builder, newType, values);
}

//===----------------------------------------------------------------------===//
// Base Case -- Any Regular Operation
//===----------------------------------------------------------------------===//

LogicalResult Visitor::visitUnhandledOp(Operation *op) {
  ImplicitLocOpBuilder builder(op->getLoc(), op);
  bool changed = false;

  // Typical operations read from passive operands, only.
  // We can materialize any passive operand into a single value, potentially
  // with fresh intermediate bundle create ops in between.
  SmallVector<Value> newOperands;
  for (auto oldOperand : op->getOperands()) {
    auto newOperand = fixROperand(oldOperand);
    changed |= (oldOperand != newOperand);
    newOperands.push_back(newOperand);
  }

  // We can rewrite the type of any result, but if any result type changes,
  // then the operation will be cloned.
  SmallVector<Type> newTypes;
  for (auto oldResult : op->getResults()) {
    auto oldType = oldResult.getType();
    auto newType = convertType(oldType);
    changed |= oldType != newType;
    newTypes.push_back(newType);
  }

  if (changed) {
    auto *newOp = builder.clone(*op);
    newOp->setOperands(newOperands);
    for (size_t i = 0, e = op->getNumResults(); i < e; ++i) {
      auto newResult = newOp->getResult(i);
      newResult.setType(newTypes[i]);
      valueMap[op->getResult(i)] = newResult;
    }

    // Annotation updates.
    if (auto portAnnos = op->getAttrOfType<ArrayAttr>("portAnnotations")) {
      // Update port annotations. We make a hard assumption that there is one
      // operation result per set of port annotations.
      SmallVector<Attribute> newPortAnnos;
      for (unsigned i = 0, e = portAnnos.size(); i < e; ++i) {
        auto oldType = op->getResult(i).getType();
        auto newType = newTypes[i];
        newPortAnnos.push_back(
            fixAnnotations(oldType, newType, cast<ArrayAttr>(portAnnos[i])));
      }
      newOp->setAttr("portAnnotations", ArrayAttr::get(context, newPortAnnos));
    } else if (newOp->getNumResults() == 1) {
      // Update annotations. If the operation does not have exactly 1 result,
      // then we have no type change with which to understand how to transform
      // the annotations. We do not update the regular annotations if the
      // operation had port annotations.
      if (auto annos = newOp->getAttrOfType<ArrayAttr>("annotations")) {
        auto oldType = op->getResult(0).getType();
        auto newType = newTypes[0];
        auto newAnnos = fixAnnotations(oldType, newType, annos);
        AnnotationSet(newAnnos, context).applyToOperation(newOp);
      }
    }

    toDelete.push_back(op);
    op = newOp;

  } else {
    // As a safety precaution, all unchanged "canonical storage locations"
    // must be mapped to themselves.
    for (auto result : op->getResults())
      valueMap[result] = result;
  }

  for (auto &region : op->getRegions())
    for (auto &block : region.getBlocks())
      for (auto &op : block)
        if (failed(dispatchVisitor(&op)))
          return failure();

  return success();
}

//===----------------------------------------------------------------------===//
// Statements
//===----------------------------------------------------------------------===//

template <typename Op>
void Visitor::emitExplodedConnect(ImplicitLocOpBuilder &builder, Type type,
                                  ArrayRef<Value> lhs, ArrayRef<Value> rhs) {
  assert(lhs.size() == rhs.size() &&
         "Something went wrong exploding the elements");
  const auto *lhsIt = lhs.begin();
  const auto *rhsIt = rhs.begin();

  auto explodeConnect = [&](auto self, Type type, bool flip = false) -> void {
    if (auto bundleType = type_dyn_cast<BundleType>(type)) {
      for (auto &element : bundleType) {
        self(self, element.type, flip ^ element.isFlip);
      }
      return;
    }
    auto lhs = *lhsIt++;
    auto rhs = *rhsIt++;
    if (flip)
      std::swap(lhs, rhs);
    builder.create<Op>(lhs, rhs);
  };
  explodeConnect(explodeConnect, type);
}

Value Visitor::emitBundleCreate(ImplicitLocOpBuilder &builder, Type type,
                                ArrayRef<Value> values) {
  auto *it = values.begin();
  auto convert = [&](auto self, Type type) -> Value {
    if (auto bundleType = type_dyn_cast<BundleType>(type)) {
      SmallVector<Value> fields;
      for (auto element : bundleType.getElements()) {
        fields.push_back(self(self, element.type));
      }
      return builder.create<BundleCreateOp>(type, fields);
    }
    return *(it++);
  };
  return convert(convert, type);
}

template <typename Op>
void Visitor::handleConnect(Op op) {
  ImplicitLocOpBuilder builder(op.getLoc(), op);
  auto oldLhs = op.getDest();
  auto oldRhs = op.getSrc();

  auto oldType = type_cast<FIRRTLType>(oldLhs.getType());
  auto type = convertType(oldType);

  auto [lhs, lhsExploded] = fixOperand(oldLhs);
  auto [rhs, rhsExploded] = fixOperand(oldRhs);

  if (!lhsExploded && !rhsExploded && oldLhs == lhs[0] && oldRhs == rhs[0])
    return;

  if (lhsExploded) {
    if (rhsExploded) {
      emitExplodedConnect<Op>(builder, type, lhs, rhs);
    } else {
      emitExplodedConnect<Op>(builder, type, lhs, explode(rhs[0]));
    }
  } else {
    if (rhsExploded) {
      if (auto baseType = type_dyn_cast<FIRRTLBaseType>(type);
          baseType && baseType.isPassive()) {
        builder.create<Op>(lhs[0], emitBundleCreate(builder, type, rhs));
      } else {
        emitExplodedConnect<Op>(builder, type, explode(lhs[0]), rhs);
      }
    } else {
      builder.create<Op>(lhs[0], rhs[0]);
    }
  }

  toDelete.push_back(op);
}

LogicalResult Visitor::visitStmt(ConnectOp op) {
  handleConnect(op);
  return success();
}

LogicalResult Visitor::visitStmt(StrictConnectOp op) {
  handleConnect(op);
  return success();
}

//===----------------------------------------------------------------------===//
// Constant Conversion
//===----------------------------------------------------------------------===//

Attribute Visitor::convertBundleInVectorConstant(BundleType type,
                                                 ArrayRef<Attribute> fields) {
  auto numBundleFields = type.getNumElements();
  SmallVector<SmallVector<Attribute>> newBundleFields;
  newBundleFields.resize(numBundleFields);
  for (auto bundle : fields) {
    auto subfields = cast<ArrayAttr>(bundle);
    for (size_t i = 0; i < numBundleFields; ++i) {
      newBundleFields[i].push_back(subfields[i]);
    }
  }

  SmallVector<Attribute> newFieldAttrs;
  for (auto &newBundleField : newBundleFields) {
    newFieldAttrs.push_back(ArrayAttr::get(context, newBundleField));
  }
  return ArrayAttr::get(context, newFieldAttrs);
}

// NOLINTNEXTLINE(misc-no-recursion)
Attribute Visitor::convertVectorConstant(FVectorType oldType,
                                         ArrayAttr oldElements) {
  auto oldElementType = oldType.getElementType();
  auto newElementType = convertType(oldElementType);

  if (oldElementType == newElementType)
    if (auto bundleElementType = type_dyn_cast<BundleType>(oldElementType))
      return convertBundleInVectorConstant(bundleElementType,
                                           oldElements.getValue());

  SmallVector<Attribute> newElements;
  for (auto oldElement : oldElements) {
    newElements.push_back(convertConstant(oldElementType, oldElement));
  }

  auto bundleType = type_cast<BundleType>(newElementType);
  return convertBundleInVectorConstant(bundleType, newElements);
}

// NOLINTNEXTLINE(misc-no-recursion)
Attribute Visitor::convertBundleConstant(BundleType type, ArrayAttr fields) {
  SmallVector<Attribute> converted;
  auto elements = type.getElements();
  for (size_t i = 0, e = elements.size(); i < e; ++i) {
    converted.push_back(convertConstant(elements[i].type, fields[i]));
  }
  return ArrayAttr::get(context, converted);
}

// NOLINTNEXTLINE(misc-no-recursion)
Attribute Visitor::convertConstant(Type type, Attribute value) {
  if (auto bundleType = type_dyn_cast<BundleType>(type))
    return convertBundleConstant(bundleType, cast<ArrayAttr>(value));

  if (auto vectorType = type_dyn_cast<FVectorType>(type))
    return convertVectorConstant(vectorType, cast<ArrayAttr>(value));

  return value;
}

LogicalResult Visitor::visitExpr(AggregateConstantOp op) {
  auto oldValue = op.getResult();

  auto oldType = oldValue.getType();
  auto newType = convertType(oldType);
  if (oldType == newType) {
    valueMap[oldValue] = oldValue;
    return success();
  }

  auto fields = cast<ArrayAttr>(convertConstant(oldType, op.getFields()));

  OpBuilder builder(op);
  auto newOp =
      builder.create<AggregateConstantOp>(op.getLoc(), newType, fields);

  valueMap[oldValue] = newOp.getResult();
  toDelete.push_back(op);

  return success();
}

//===----------------------------------------------------------------------===//
// Aggregate Create Ops
//===----------------------------------------------------------------------===//

// NOLINTNEXTLINE(misc-no-recursion)
Value Visitor::sinkVecDimIntoOperands(ImplicitLocOpBuilder &builder,
                                      FIRRTLBaseType type,
                                      const SmallVectorImpl<Value> &values) {
  auto length = values.size();
  if (auto bundleType = type_dyn_cast<BundleType>(type)) {
    SmallVector<Value> newFields;
    SmallVector<BundleType::BundleElement> newElements;
    for (auto [i, elt] : llvm::enumerate(bundleType)) {
      SmallVector<Value> subValues;
      for (auto v : values)
        subValues.push_back(getSubfield(v, i));
      auto newField = sinkVecDimIntoOperands(builder, elt.type, subValues);
      newFields.push_back(newField);
      newElements.emplace_back(elt.name, /*isFlip=*/false,
                               type_cast<FIRRTLBaseType>(newField.getType()));
    }
    auto newType = BundleType::get(builder.getContext(), newElements);
    auto newBundle = builder.create<BundleCreateOp>(newType, newFields);
    return newBundle;
  }
  auto newType = FVectorType::get(type, length);
  return builder.create<VectorCreateOp>(newType, values);
}

LogicalResult Visitor::visitExpr(VectorCreateOp op) {
  ImplicitLocOpBuilder builder(op.getLoc(), op);

  auto oldType = op.getType();
  auto newType = convertType(oldType);

  if (oldType == newType) {
    auto changed = false;
    SmallVector<Value> newFields;
    for (auto oldField : op.getFields()) {
      auto newField = fixROperand(oldField);
      if (oldField != newField)
        changed = true;
      newFields.push_back(newField);
    }

    if (!changed) {
      auto result = op.getResult();
      valueMap[result] = result;
      return success();
    }

    auto newOp =
        builder.create<VectorCreateOp>(op.getLoc(), newType, newFields);
    valueMap[op.getResult()] = newOp.getResult();
    toDelete.push_back(op);
    return success();
  }

  // OK, We are in for some pain!
  SmallVector<Value> convertedOldFields;
  for (auto oldField : op.getFields()) {
    auto convertedField = fixROperand(oldField);
    convertedOldFields.push_back(convertedField);
  }

  auto value = sinkVecDimIntoOperands(
<<<<<<< HEAD
      builder, convertType(oldType.base().getElementType()), convertedOldFields);
=======
      builder, convertType(oldType.base().getElementType()),
      convertedOldFields);
>>>>>>> 76cda205
  valueMap[op.getResult()] = value;
  toDelete.push_back(op);
  return success();
}

//===----------------------------------------------------------------------===//
// Pathing Ops
//===----------------------------------------------------------------------===//

LogicalResult Visitor::visitExpr(SubfieldOp op) {
  toDelete.push_back(op);
  return success();
}

LogicalResult Visitor::visitExpr(SubindexOp op) {
  toDelete.push_back(op);
  return success();
}

LogicalResult Visitor::visitExpr(SubaccessOp op) {
  toDelete.push_back(op);
  return success();
}

LogicalResult Visitor::visitExpr(RefSubOp op) {
  toDelete.push_back(op);
  return success();
}

//===----------------------------------------------------------------------===//
// Ref Ops
//===----------------------------------------------------------------------===//

LogicalResult Visitor::visitExpr(RefResolveOp op) {
  ImplicitLocOpBuilder builder(op.getLoc(), op);
  auto [refs, exploded] = fixRefOperand(op.getRef());
  if (!exploded) {
    auto ref = refs[0];
    if (ref == op.getRef()) {
      valueMap[op.getResult()] = op.getResult();
      return success();
    }
    auto value = builder.create<RefResolveOp>(convertType(op.getType()), ref)
                     .getResult();
    valueMap[op.getResult()] = value;
    toDelete.push_back(op);
    return success();
  }

  auto type = convertType(op.getType());
  SmallVector<Value> values;
  for (auto ref : refs) {
    values.push_back(builder
                         .create<RefResolveOp>(
                             type_cast<RefType>(ref.getType()).getType(), ref)
                         .getResult());
  }
  auto value = emitBundleCreate(builder, type, values);
  valueMap[op.getResult()] = value;
  toDelete.push_back(op);
  return success();
}

//===----------------------------------------------------------------------===//
// Visitor Entrypoint
//===----------------------------------------------------------------------===//

LogicalResult Visitor::visit(FModuleOp op) {
  BitVector portsToErase(op.getNumPorts() * 2);
  {
    SmallVector<std::pair<unsigned, PortInfo>> newPorts;
    auto ports = op.getPorts();
    auto count = 0;
    for (auto [index, port] : llvm::enumerate(ports)) {
      auto oldType = port.type;
      auto newType = convertType(oldType);
      if (newType == oldType)
        continue;
      auto newPort = port;
      newPort.type = newType;
      newPort.annotations = AnnotationSet(
          fixAnnotations(oldType, newType, port.annotations.getArrayAttr()));
      portsToErase[count + index] = true;
      newPorts.push_back({index + 1, newPort});

      ++count;
    }
    op.insertPorts(newPorts);
  }

  auto *body = op.getBodyBlock();
  for (unsigned i = 0, e = body->getNumArguments(); i < e; ++i) {
    if (portsToErase[i]) {
      auto oldArg = body->getArgument(i);
      auto newArg = body->getArgument(i + 1);
      valueMap[oldArg] = newArg;
    } else {
      auto oldArg = body->getArgument(i);
      valueMap[oldArg] = oldArg;
    }
  }

  for (auto &op : *body) {
    if (failed(dispatchVisitor(&op)))
      return failure();
  }

  while (!toDelete.empty())
    toDelete.pop_back_val()->erase();
  op.erasePorts(portsToErase);

  return success();
}

//===----------------------------------------------------------------------===//
// Pass Infrastructure
//===----------------------------------------------------------------------===//

namespace {
class VBToBVPass : public VBToBVBase<VBToBVPass> {
  void runOnOperation() override;
};
} // end anonymous namespace

void VBToBVPass::runOnOperation() {
  std::vector<FModuleOp> modules;
  llvm::append_range(modules, getOperation().getBody().getOps<FModuleOp>());
  auto result =
      failableParallelForEach(&getContext(), modules, [&](FModuleOp module) {
        Visitor visitor(&getContext());
        return visitor.visit(module);
      });

  if (result.failed())
    signalPassFailure();
}

std::unique_ptr<mlir::Pass> circt::firrtl::createVBToBVPass() {
  return std::make_unique<VBToBVPass>();
}<|MERGE_RESOLUTION|>--- conflicted
+++ resolved
@@ -846,12 +846,8 @@
   }
 
   auto value = sinkVecDimIntoOperands(
-<<<<<<< HEAD
-      builder, convertType(oldType.base().getElementType()), convertedOldFields);
-=======
       builder, convertType(oldType.base().getElementType()),
       convertedOldFields);
->>>>>>> 76cda205
   valueMap[op.getResult()] = value;
   toDelete.push_back(op);
   return success();
