//===- LowerTypes.cpp - Lower Aggregate Types -------------------*- C++ -*-===//
//
// Part of the LLVM Project, under the Apache License v2.0 with LLVM Exceptions.
// See https://llvm.org/LICENSE.txt for license information.
// SPDX-License-Identifier: Apache-2.0 WITH LLVM-exception
//
//===----------------------------------------------------------------------===//
//
// This file defines the LowerTypes pass.  This pass replaces aggregate types
// with expanded values.
//
// This pass walks the operations in reverse order. This lets it visit users
// before defs. Users can usually be expanded out to multiple operations (think
// mux of a bundle to muxes of each field) with a temporary subWhatever op
// inserted. When processing an aggregate producer, we blow out the op as
// appropriate, then walk the users, often those are subWhatever ops which can
// be bypassed and deleted. Function arguments are logically last on the
// operation visit order and walked left to right, being peeled one layer at a
// time with replacements inserted to the right of the original argument.
//
// Each processing of an op peels one layer of aggregate type off.  Because new
// ops are inserted immediately above the current up, the walk will visit them
// next, effectively recusing on the aggregate types, without recusing.  These
// potentially temporary ops(if the aggregate is complex) effectively serve as
// the worklist.  Often aggregates are shallow, so the new ops are the final
// ones.
//
//===----------------------------------------------------------------------===//

#include "PassDetails.h"
#include "circt/Dialect/FIRRTL/FIRRTLAttributes.h"
#include "circt/Dialect/FIRRTL/FIRRTLOps.h"
#include "circt/Dialect/FIRRTL/FIRRTLTypes.h"
#include "circt/Dialect/FIRRTL/FIRRTLVisitors.h"
#include "circt/Dialect/FIRRTL/Passes.h"
#include "mlir/IR/ImplicitLocOpBuilder.h"
#include "mlir/IR/Threading.h"
#include "llvm/ADT/APSInt.h"

using namespace circt;
using namespace firrtl;

// TODO: check all argument types
namespace {
/// This represents a flattened bundle field element.
struct FlatBundleFieldEntry {
  /// This is the underlying ground type of the field.
  FIRRTLType type;
  /// The index in the parent type
  size_t index;
  /// The fieldID
  unsigned fieldID;
  /// This is a suffix to add to the field name to make it unique.
  SmallString<16> suffix;
  /// This indicates whether the field was flipped to be an output.
  bool isOutput;

  FlatBundleFieldEntry(const FIRRTLType &type, size_t index, unsigned fieldID,
                       StringRef suffix, bool isOutput)
      : type(type), index(index), fieldID(fieldID), suffix(suffix),
        isOutput(isOutput) {}

  void dump() const {
    llvm::errs() << "FBFE{" << type << " index<" << index << "> fieldID<"
                 << fieldID << "> suffix<" << suffix << "> isOutput<"
                 << isOutput << ">}\n";
  }
};
} // end anonymous namespace

/// Return true if the type has more than zero bitwidth.
static bool hasZeroBitWidth(FIRRTLType type) {
  return TypeSwitch<FIRRTLType, bool>(type)
      .Case<BundleType>([&](auto bundle) {
        for (size_t i = 0, e = bundle.getNumElements(); i < e; ++i) {
          auto elt = bundle.getElement(i);
          if (hasZeroBitWidth(elt.type))
            return true;
        }
        return bundle.getNumElements() == 0;
      })
      .Case<FVectorType>([&](auto vector) {
        if (vector.getNumElements() == 0)
          return true;
        return hasZeroBitWidth(vector.getElementType());
      })
      .Default([](auto groundType) {
        return firrtl::getBitWidth(groundType).getValueOr(0) == 0;
      });
}

/// Return true if we can preserve the aggregate type. We can a preserve the
/// type iff (i) the type is not passive, (ii) the type doesn't contain analog
/// and (iii) type don't contain zero bitwidth.
static bool isPreservableAggregateType(Type type) {
  auto firrtlType = type.cast<FIRRTLType>();
  return firrtlType.isPassive() && !firrtlType.containsAnalog() &&
         !hasZeroBitWidth(firrtlType);
}

/// Peel one layer of an aggregate type into its components.  Type may be
/// complex, but empty, in which case fields is empty, but the return is true.
static bool peelType(Type type, SmallVectorImpl<FlatBundleFieldEntry> &fields,
                     bool allowedToPreserveAggregate = false) {
  // If the aggregate preservation is enabled and the type is preservable,
  // then just return.
  if (allowedToPreserveAggregate && isPreservableAggregateType(type))
    return false;

  return TypeSwitch<Type, bool>(type)
      .Case<BundleType>([&](auto bundle) {
        SmallString<16> tmpSuffix;
        // Otherwise, we have a bundle type.  Break it down.
        for (size_t i = 0, e = bundle.getNumElements(); i < e; ++i) {
          auto elt = bundle.getElement(i);
          // Construct the suffix to pass down.
          tmpSuffix.resize(0);
          tmpSuffix.push_back('_');
          tmpSuffix.append(elt.name.getValue());
          fields.emplace_back(elt.type, i, bundle.getFieldID(i), tmpSuffix,
                              elt.isFlip);
        }
        return true;
      })
      .Case<FVectorType>([&](auto vector) {
        // Increment the field ID to point to the first element.
        for (size_t i = 0, e = vector.getNumElements(); i != e; ++i) {
          fields.emplace_back(vector.getElementType(), i, vector.getFieldID(i),
                              "_" + std::to_string(i), false);
        }
        return true;
      })
      .Default([](auto op) { return false; });
}

/// Return if something is not a normal subaccess.  Non-normal includes
/// zero-length vectors and constant indexes (which are really subindexes).
static bool isNotSubAccess(Operation *op) {
  SubaccessOp sao = dyn_cast<SubaccessOp>(op);
  if (!sao)
    return true;
  ConstantOp arg = dyn_cast_or_null<ConstantOp>(sao.index().getDefiningOp());
  if (arg && sao.input().getType().cast<FVectorType>().getNumElements() != 0)
    return true;
  return false;
}

/// Look through and collect subfields leading to a subaccess.
static SmallVector<Operation *> getSAWritePath(Operation *op) {
  SmallVector<Operation *> retval;
  auto defOp = op->getOperand(0).getDefiningOp();
  while (defOp && isa<SubfieldOp, SubindexOp, SubaccessOp>(defOp)) {
    retval.push_back(defOp);
    defOp = defOp->getOperand(0).getDefiningOp();
  }
  // Trim to the subaccess
  while (!retval.empty() && isNotSubAccess(retval.back()))
    retval.pop_back();
  return retval;
}

/// Returns whether the given annotation requires precise tracking of the field
/// ID as it gets replicated across lowered operations.
static bool isAnnotationSensitiveToFieldID(Annotation anno) {
  return anno.isClass("sifive.enterprise.grandcentral.SignalDriverAnnotation");
}

/// If an annotation on one operation is replicated across multiple IR
/// operations as a result of type lowering, the replicated annotations may want
/// to track which field ID they were applied to. This function adds a fieldID
/// to such a replicated operation, if the annotation in question requires it.
static Attribute updateAnnotationFieldID(MLIRContext *ctxt, Attribute attr,
                                         unsigned fieldID) {
  DictionaryAttr dict = attr.cast<DictionaryAttr>();

  // No need to do anything if the annotation applies to the entire field.
  if (fieldID == 0)
    return attr;

  // Only certain annotations require precise tracking of field IDs.
  Annotation anno(dict);
  if (!isAnnotationSensitiveToFieldID(anno))
    return attr;

  // Add the new ID to the existing field ID in the annotation.
  if (auto existingFieldID = anno.getMember<IntegerAttr>("fieldID"))
    fieldID += existingFieldID.getValue().getZExtValue();
  NamedAttrList fields(dict);
  fields.set("fieldID", IntegerAttr::get(IntegerType::get(ctxt, 64), fieldID));
  return DictionaryAttr::get(ctxt, fields);
}

/// Copy annotations from \p annotations to \p loweredAttrs, except annotations
/// with "target" key, that do not match the field suffix.
/// Also if the target contains a DontTouch, remove it and set the flag.
static ArrayAttr filterAnnotations(MLIRContext *ctxt, ArrayAttr annotations,
                                   FIRRTLType srcType,
                                   FlatBundleFieldEntry field,
                                   bool &hasDontTouch) {
  hasDontTouch = false;
  SmallVector<Attribute> retval;
  if (!annotations || annotations.empty())
    return ArrayAttr::get(ctxt, retval);
  for (auto opAttr : annotations) {
    if (auto subAnno = opAttr.dyn_cast<SubAnnotationAttr>()) {
      // Apply annotations to all elements if fieldID is equal to zero.
      if (subAnno.getFieldID() == 0) {
        retval.push_back(subAnno.getAnnotations());
        continue;
      }

      // Check whether the annotation falls into the range of the current field.
      if (subAnno.getFieldID() >= field.fieldID &&
          subAnno.getFieldID() <= field.fieldID + field.type.getMaxFieldID()) {
        if (auto newFieldID = subAnno.getFieldID() - field.fieldID) {
          // If the target is a subfield/subindex of the current field, create a
          // new sub-annotation with a new field ID.
          retval.push_back(SubAnnotationAttr::get(ctxt, newFieldID,
                                                  subAnno.getAnnotations()));
        } else {
          // Otherwise, if the current field is exactly the target, degenerate
          // the sub-annotation to a normal annotation.
          if (Annotation(opAttr).getClass() ==
              "firrtl.transforms.DontTouchAnnotation") {
            hasDontTouch = true;
            continue;
          }
          retval.push_back(subAnno.getAnnotations());
        }
      }
    } else {
      retval.push_back(updateAnnotationFieldID(ctxt, opAttr, field.fieldID));
    }
  }
  return ArrayAttr::get(ctxt, retval);
}

static MemOp cloneMemWithNewType(ImplicitLocOpBuilder *b, MemOp op,
                                 FlatBundleFieldEntry field) {
  SmallVector<Type, 8> ports;
  SmallVector<Attribute, 8> portNames;

  auto oldPorts = op.getPorts();
  for (size_t portIdx = 0, e = oldPorts.size(); portIdx < e; ++portIdx) {
    auto port = oldPorts[portIdx];
    ports.push_back(MemOp::getTypeForPort(op.depth(), field.type, port.second));
    portNames.push_back(port.first);
  }

  // It's easier to duplicate the old annotations, then fix and filter them.
  auto newMem = b->create<MemOp>(
      ports, op.readLatency(), op.writeLatency(), op.depth(), op.ruw(),
      portNames, (op.name() + field.suffix).str(), op.annotations().getValue(),
      op.portAnnotations().getValue(), op.inner_symAttr());
  if (op.inner_sym())
    newMem.inner_symAttr(
        StringAttr::get(b->getContext(), op.inner_symAttr().getValue() +
                                             (op.name() + field.suffix)));

  SmallVector<Attribute> newAnnotations;
  for (size_t portIdx = 0, e = newMem.getNumResults(); portIdx < e; ++portIdx) {
    auto portType = newMem.getResult(portIdx).getType().cast<BundleType>();
    auto oldPortType = op.getResult(portIdx).getType().cast<BundleType>();
    SmallVector<Attribute> portAnno;
    for (auto attr : newMem.getPortAnnotation(portIdx)) {
      if (auto subAnno = attr.dyn_cast<SubAnnotationAttr>()) {
        auto targetIndex = oldPortType.getIndexForFieldID(subAnno.getFieldID());

        // Apply annotations to all elements if the target is the whole
        // sub-field.
        if (subAnno.getFieldID() == oldPortType.getFieldID(targetIndex)) {
          portAnno.push_back(SubAnnotationAttr::get(
              b->getContext(), portType.getFieldID(targetIndex),
              subAnno.getAnnotations()));
          continue;
        }

        // Handle aggregate sub-fields, including `(r/w)data` and `(w)mask`.
        if (oldPortType.getElement(targetIndex).type.isa<BundleType>()) {
          // Check whether the annotation falls into the range of the current
          // field. Note that the `field` here is peeled from the `data`
          // sub-field of the memory port, thus we need to add the fieldID of
          // `data` or `mask` sub-field to get the "real" fieldID.
          auto fieldID = field.fieldID + oldPortType.getFieldID(targetIndex);
          if (subAnno.getFieldID() >= fieldID &&
              subAnno.getFieldID() <= fieldID + field.type.getMaxFieldID()) {
            // Create a new sub-annotation with a new field ID. Similarly, we
            // need to add the fieldID of `data` or `mask` sub-field in the new
            // memory port type here.
            auto newFieldID = subAnno.getFieldID() - fieldID +
                              portType.getFieldID(targetIndex);
            portAnno.push_back(SubAnnotationAttr::get(
                b->getContext(), newFieldID, subAnno.getAnnotations()));
          }
        }
      } else
        portAnno.push_back(attr);
    }
    newAnnotations.push_back(b->getArrayAttr(portAnno));
  }
  newMem.setAllPortAnnotations(newAnnotations);
  return newMem;
}

//===----------------------------------------------------------------------===//
// Module Type Lowering
//===----------------------------------------------------------------------===//
namespace {
// The visitors all return true if the operation should be deleted, false if
// not.
struct TypeLoweringVisitor : public FIRRTLVisitor<TypeLoweringVisitor, bool> {

  TypeLoweringVisitor(MLIRContext *context, bool f, bool p)
      : context(context), flattenAggregateMemData(f), preserveAggregate(p) {}
  using FIRRTLVisitor<TypeLoweringVisitor, bool>::visitDecl;
  using FIRRTLVisitor<TypeLoweringVisitor, bool>::visitExpr;
  using FIRRTLVisitor<TypeLoweringVisitor, bool>::visitStmt;

  /// If the referenced operation is a FModuleOp or an FExtModuleOp, perform
  /// type lowering on all operations.
  void lowerModule(Operation *op);

  bool lowerArg(Operation *module, size_t argIndex,
                SmallVectorImpl<PortInfo> &newArgs,
                SmallVectorImpl<Value> &lowering);
  std::pair<Value, PortInfo> addArg(Operation *module, unsigned insertPt,
                                    FIRRTLType srcType,
                                    FlatBundleFieldEntry field,
                                    PortInfo &oldArg);

  // Helpers to manage state.
  bool visitDecl(FExtModuleOp op);
  bool visitDecl(FModuleOp op);
  bool visitDecl(InstanceOp op);
  bool visitDecl(MemOp op);
  bool visitDecl(NodeOp op);
  bool visitDecl(RegOp op);
  bool visitDecl(WireOp op);
  bool visitDecl(RegResetOp op);
  bool visitExpr(InvalidValueOp op);
  bool visitExpr(SubaccessOp op);
  bool visitExpr(MultibitMuxOp op);
  bool visitExpr(MuxPrimOp op);
  bool visitExpr(mlir::UnrealizedConversionCastOp op);
  bool visitExpr(BitCastOp op);
  bool visitStmt(ConnectOp op);
  bool visitStmt(PartialConnectOp op);
  bool visitStmt(WhenOp op);

private:
  void processUsers(Value val, ArrayRef<Value> mapping);
  bool processSAPath(Operation *);
  void lowerBlock(Block *);
  void lowerSAWritePath(Operation *, ArrayRef<Operation *> writePath);
  bool lowerProducer(Operation *op,
                     llvm::function_ref<Operation *(FlatBundleFieldEntry,
                                                    StringRef, ArrayAttr)>
                         clone);
  Value getSubWhatever(Value val, size_t index);

  MLIRContext *context;
  /// Create a single memory from an aggregate type (instead of one per field)
  /// if this flag is enabled.
  bool flattenAggregateMemData;

  /// Not to lower passive aggregate types as much as possible if this flag is
  /// enabled.
  bool preserveAggregate;

  /// The builder is set and maintained in the main loop.
  ImplicitLocOpBuilder *builder;
};
} // namespace

Value TypeLoweringVisitor::getSubWhatever(Value val, size_t index) {
  if (BundleType bundle = val.getType().dyn_cast<BundleType>()) {
    return builder->create<SubfieldOp>(val, index);
  } else if (FVectorType fvector = val.getType().dyn_cast<FVectorType>()) {
    return builder->create<SubindexOp>(val, index);
  }
  llvm_unreachable("Unknown aggregate type");
  return nullptr;
}

/// Conditionally expand a subaccessop write path
bool TypeLoweringVisitor::processSAPath(Operation *op) {
  // Does this LHS have a subaccessop?
  SmallVector<Operation *> writePath = getSAWritePath(op);
  if (writePath.empty())
    return false;

  lowerSAWritePath(op, writePath);
  // Unhook the writePath from the connect.  This isn't the right type, but we
  // are deleting the op anyway.
  op->eraseOperands(0, 2);
  // See how far up the tree we can delete things.
  for (size_t i = 0; i < writePath.size(); ++i) {
    if (writePath[i]->use_empty()) {
      writePath[i]->erase();
    } else {
      break;
    }
  }
  return true;
}

void TypeLoweringVisitor::lowerBlock(Block *block) {
  // Lower the operations bottom up.
  for (auto it = block->rbegin(), e = block->rend(); it != e;) {
    auto &iop = *it;
    builder->setInsertionPoint(&iop);
    builder->setLoc(iop.getLoc());
    bool removeOp = dispatchVisitor(&iop);
    ++it;
    // Erase old ops eagerly so we don't have dangling uses we've already
    // lowered.
    if (removeOp)
      iop.erase();
  }
}

bool TypeLoweringVisitor::lowerProducer(
    Operation *op,
    llvm::function_ref<Operation *(FlatBundleFieldEntry, StringRef, ArrayAttr)>
        clone) {
  // If this is not a bundle, there is nothing to do.
  auto srcType = op->getResult(0).getType().cast<FIRRTLType>();
  SmallVector<FlatBundleFieldEntry, 8> fieldTypes;

  if (!peelType(srcType, fieldTypes, preserveAggregate))
    return false;

  SmallVector<Value> lowered;
  // Loop over the leaf aggregates.
  SmallString<16> loweredName;
  StringAttr innerSym = op->getAttrOfType<StringAttr>("inner_sym");
  if (auto nameAttr = op->getAttr("name"))
    if (auto nameStrAttr = nameAttr.dyn_cast<StringAttr>())
      loweredName = nameStrAttr.getValue();
  auto baseNameLen = loweredName.size();
  auto oldAnno = op->getAttr("annotations").dyn_cast_or_null<ArrayAttr>();

  for (auto field : fieldTypes) {
    if (!loweredName.empty()) {
      loweredName.resize(baseNameLen);
      loweredName += field.suffix;
    }
    bool hasDontTouch = false;
    // For all annotations on the parent op, filter them based on the target
    // attribute.
    ArrayAttr loweredAttrs =
        filterAnnotations(context, oldAnno, srcType, field, hasDontTouch);
    auto newOp = clone(field, loweredName, loweredAttrs);
    // Carry over the inner_sym name, if present.
    if (innerSym)
      newOp->setAttr("inner_sym", StringAttr::get(context, innerSym.getValue() +
                                                               loweredName));
    if (hasDontTouch)
      newOp->setAttr("inner_sym", StringAttr::get(context, loweredName));

    lowered.push_back(newOp->getResult(0));
  }

  processUsers(op->getResult(0), lowered);
  return true;
}

void TypeLoweringVisitor::processUsers(Value val, ArrayRef<Value> mapping) {
  for (auto user : llvm::make_early_inc_range(val.getUsers())) {
    if (SubindexOp sio = dyn_cast<SubindexOp>(user)) {
      Value repl = mapping[sio.index()];
      sio.replaceAllUsesWith(repl);
      sio.erase();
    } else if (SubfieldOp sfo = dyn_cast<SubfieldOp>(user)) {
      // Get the input bundle type.
      Value repl = mapping[sfo.fieldIndex()];
      sfo.replaceAllUsesWith(repl);
      sfo.erase();
    } else {
      llvm_unreachable("Unknown aggregate user");
    }
  }
}

void TypeLoweringVisitor::lowerModule(Operation *op) {
  if (auto module = dyn_cast<FModuleOp>(op))
    visitDecl(module);
  else if (auto extModule = dyn_cast<FExtModuleOp>(op))
    visitDecl(extModule);
}

// Creates and returns a new block argument of the specified type to the
// module. This also maintains the name attribute for the new argument,
// possibly with a new suffix appended.
std::pair<Value, PortInfo>
TypeLoweringVisitor::addArg(Operation *module, unsigned insertPt,
                            FIRRTLType srcType, FlatBundleFieldEntry field,
                            PortInfo &oldArg) {
  Value newValue;
  if (auto mod = dyn_cast<FModuleOp>(module)) {
    Block *body = mod.getBody();
    // Append the new argument.
    newValue = body->insertArgument(insertPt, field.type);
  }

  // Save the name attribute for the new argument.
  auto name =
      builder->getStringAttr(oldArg.name.getValue().str() + field.suffix.str());

  bool hasDontTouch = false;
  // Populate the new arg attributes.
  auto newAnnotations = filterAnnotations(
      context, oldArg.annotations.getArrayAttr(), srcType, field, hasDontTouch);

  // Flip the direction if the field is an output.
  auto direction = (Direction)((unsigned)oldArg.direction ^ field.isOutput);

  StringAttr sym = oldArg.sym;
  if (!sym || sym.getValue().empty())
    if (hasDontTouch)
      sym = StringAttr::get(builder->getContext(), "sym" + name.getValue());
  return std::make_pair(newValue,
                        PortInfo{name, field.type, direction, sym, oldArg.loc,
                                 AnnotationSet(newAnnotations)});
}

// Lower arguments with bundle type by flattening them.
bool TypeLoweringVisitor::lowerArg(Operation *module, size_t argIndex,
                                   SmallVectorImpl<PortInfo> &newArgs,
                                   SmallVectorImpl<Value> &lowering) {

  // Flatten any bundle types.
  SmallVector<FlatBundleFieldEntry> fieldTypes;
  auto srcType = newArgs[argIndex].type.cast<FIRRTLType>();
  if (!peelType(srcType, fieldTypes, preserveAggregate))
    return false;

  for (auto field : llvm::enumerate(fieldTypes)) {
    auto newValue = addArg(module, 1 + argIndex + field.index(), srcType,
                           field.value(), newArgs[argIndex]);
    newArgs.insert(newArgs.begin() + 1 + argIndex + field.index(),
                   newValue.second);
    // Lower any other arguments by copying them to keep the relative order.
    lowering.push_back(newValue.first);
  }
  return true;
}

static Value cloneAccess(ImplicitLocOpBuilder *builder, Operation *op,
                         Value rhs) {
  if (auto rop = dyn_cast<SubfieldOp>(op))
    return builder->create<SubfieldOp>(rhs, rop.fieldIndex());
  if (auto rop = dyn_cast<SubindexOp>(op))
    return builder->create<SubindexOp>(rhs, rop.index());
  if (auto rop = dyn_cast<SubaccessOp>(op))
    return builder->create<SubaccessOp>(rhs, rop.index());
  op->emitError("Unknown accessor");
  return nullptr;
}

void TypeLoweringVisitor::lowerSAWritePath(Operation *op,
                                           ArrayRef<Operation *> writePath) {
  SubaccessOp sao = cast<SubaccessOp>(writePath.back());
  auto saoType = sao.input().getType().cast<FVectorType>();
  auto selectWidth = llvm::Log2_64_Ceil(saoType.getNumElements());

  for (size_t index = 0, e = saoType.getNumElements(); index < e; ++index) {
    auto cond = builder->create<EQPrimOp>(
        sao.index(),
        builder->createOrFold<ConstantOp>(UIntType::get(context, selectWidth),
                                          APInt(selectWidth, index)));
    builder->create<WhenOp>(cond, false, [&]() {
      // Recreate the write Path
      Value leaf = builder->create<SubindexOp>(sao.input(), index);
      for (int i = writePath.size() - 2; i >= 0; --i)
        leaf = cloneAccess(builder, writePath[i], leaf);

      if (isa<ConnectOp>(op))
        builder->create<ConnectOp>(leaf, op->getOperand(1));
      else
        builder->create<PartialConnectOp>(leaf, op->getOperand(1));
    });
  }
}

// Expand connects of aggregates
bool TypeLoweringVisitor::visitStmt(ConnectOp op) {
  if (processSAPath(op))
    return true;

  // Attempt to get the bundle types.
  SmallVector<FlatBundleFieldEntry> fields;

  // We have to expand connections even if the aggregate preservation is true.
  if (!peelType(op.dest().getType(), fields,
                /* allowedToPreserveAggregate */ false))
    return false;

  // Loop over the leaf aggregates.
  for (auto field : llvm::enumerate(fields)) {
    Value src = getSubWhatever(op.src(), field.index());
    Value dest = getSubWhatever(op.dest(), field.index());
    if (field.value().isOutput)
      std::swap(src, dest);
    if (src.getType().isa<AnalogType>())
      builder->create<AttachOp>(ArrayRef<Value>{dest, src});
    else
      builder->create<ConnectOp>(dest, src);
  }
  return true;
}

bool TypeLoweringVisitor::visitStmt(PartialConnectOp op) {
  if (processSAPath(op))
    return true;

  SmallVector<FlatBundleFieldEntry> srcFields, destFields;

  // For partial connects, we give up to preserve aggregates.
  peelType(op.src().getType(), srcFields,
           /* allowedToPreserveAggregate */ false);
  bool dValid = peelType(op.dest().getType(), destFields,
                         /* allowedToPreserveAggregate */ false);

  // Ground Type
  if (!dValid) {
    // check for truncation
    Value src = op.src();
    Value dest = op.dest();
    auto srcType = src.getType().cast<FIRRTLType>();
    auto destType = dest.getType().cast<FIRRTLType>();
    auto srcWidth = srcType.getBitWidthOrSentinel();
    auto destWidth = destType.getBitWidthOrSentinel();

    if (destType == srcType) {
      builder->create<ConnectOp>(dest, src);
      return true;
    }

    if (!destType.isa<IntType>() || !srcType.isa<IntType>() || destWidth < 0)
      return false;

    if (destWidth < srcWidth) {
      // firrtl.tail always returns uint even for sint operands.
      IntType tmpType = destType.cast<IntType>();
      if (tmpType.isSigned())
        tmpType = UIntType::get(destType.getContext(), destWidth);
      src = builder->create<TailPrimOp>(tmpType, src, srcWidth - destWidth);
      // Insert the cast back to signed if needed.
      if (tmpType != destType)
        src = builder->create<AsSIntPrimOp>(destType, src);
    } else {
      // Need to extend arg
      src = builder->create<PadPrimOp>(src, destWidth);
    }
    builder->create<ConnectOp>(dest, src);
    return true;
  }

  // Aggregates
  if (FVectorType fvector = op.src().getType().dyn_cast<FVectorType>()) {
    for (int index = 0, e = std::min(srcFields.size(), destFields.size());
         index != e; ++index) {
      Value src = builder->create<SubindexOp>(op.src(), index);
      Value dest = builder->create<SubindexOp>(op.dest(), index);
      if (src.getType() == dest.getType())
        builder->create<ConnectOp>(dest, src);
      else
        builder->create<PartialConnectOp>(dest, src);
    }
  } else if (BundleType srcBundle = op.src().getType().dyn_cast<BundleType>()) {
    // Pairwise connect on matching field names
    BundleType destBundle = op.dest().getType().cast<BundleType>();
    for (int srcIndex = 0, srcEnd = srcBundle.getNumElements();
         srcIndex < srcEnd; ++srcIndex) {
      auto srcName = srcBundle.getElement(srcIndex).name;
      for (int destIndex = 0, destEnd = destBundle.getNumElements();
           destIndex < destEnd; ++destIndex) {
        auto destName = destBundle.getElement(destIndex).name;
        if (srcName == destName) {
          Value src = builder->create<SubfieldOp>(op.src(), srcIndex);
          Value dest = builder->create<SubfieldOp>(op.dest(), destIndex);
          if (destFields[destIndex].isOutput)
            std::swap(src, dest);
          if (src.getType().isa<AnalogType>())
            builder->create<AttachOp>(ArrayRef<Value>{dest, src});
          else if (src.getType() == dest.getType())
            builder->create<ConnectOp>(dest, src);
          else
            builder->create<PartialConnectOp>(dest, src);
          break;
        }
      }
    }
  } else {
    op.emitError("Unknown aggregate type");
  }

  return true;
}

bool TypeLoweringVisitor::visitStmt(WhenOp op) {
  // The WhenOp itself does not require any lowering, the only value it uses
  // is a one-bit predicate.  Recursively visit all regions so internal
  // operations are lowered.

  // Visit operations in the then block.
  lowerBlock(&op.getThenBlock());

  // Visit operations in the else block.
  if (op.hasElseRegion())
    lowerBlock(&op.getElseBlock());
  return false; // don't delete the when!
}

// Convert an aggregate type into a flat list of fields.
// This is used to flatten the aggregate memory datatype.
// Recursively populate the results with each ground type field.
static bool flattenType(FIRRTLType type, SmallVectorImpl<IntType> &results) {
  std::function<bool(FIRRTLType)> flatten = [&](FIRRTLType type) -> bool {
    return TypeSwitch<FIRRTLType, bool>(type)
        .Case<BundleType>([&](auto bundle) {
          for (auto &elt : bundle.getElements())
            if (!flatten(elt.type))
              return false;
          return true;
        })
        .Case<FVectorType>([&](auto vector) {
          for (size_t i = 0, e = vector.getNumElements(); i != e; ++i)
            if (!flatten(vector.getElementType()))
              return false;
          return true;
        })
        .Case<IntType>([&](auto iType) {
          results.push_back({iType});
          return iType.getWidth().hasValue();
        })
        .Default([&](auto) { return false; });
  };
  if (flatten(type))
    return true;
  return false;
}

/// Lower memory operations. A new memory is created for every leaf
/// element in a memory's data type.
bool TypeLoweringVisitor::visitDecl(MemOp op) {
  // Attempt to get the bundle types.
  SmallVector<FlatBundleFieldEntry> fields;

  // MemOp should have ground types so we can't preserve aggregates.
  if (!peelType(op.getDataType(), fields, false))
    return false;

  SmallVector<MemOp> newMemories;
  SmallVector<WireOp> oldPorts;

  // Wires for old ports
  for (unsigned int index = 0, end = op.getNumResults(); index < end; ++index) {
    auto result = op.getResult(index);
    auto wire = builder->create<WireOp>(
        result.getType(),
        (op.name() + "_" + op.getPortName(index).getValue()).str());
    oldPorts.push_back(wire);
    result.replaceAllUsesWith(wire.getResult());
  }
  // The vector of leaf elements type after flattening the data.
  SmallVector<IntType> flatMemType;
  // MaskGranularity : how many bits each mask bit controls.
  size_t maskGran = 1;
  // Total mask bitwidth after flattening.
  uint32_t totalmaskWidths = 0;
  // How many mask bits each field type requires.
  SmallVector<unsigned> maskWidths;

  auto hasSubAnno = [&]() -> bool {
    for (size_t portIdx = 0, e = op.getNumResults(); portIdx < e; ++portIdx)
      for (auto attr : op.getPortAnnotation(portIdx)) {
        if (auto subAnno = attr.dyn_cast<SubAnnotationAttr>())
          return true;
      }
    return false;
  };
  // If subannotations present on aggregate fields, we cannot flatten the
  // memory. It must be split into one memory per aggregate field.
  if (flattenAggregateMemData)
    if (hasSubAnno() || !flattenType(op.getDataType(), flatMemType))
      flattenAggregateMemData = false;

  if (flattenAggregateMemData) {
    SmallVector<Operation *, 8> flatData;
    SmallVector<int32_t> memWidths;
    // Get the width of individual aggregate leaf elements.
    for (auto f : flatMemType)
      memWidths.push_back(f.getWidth().getValue());

    maskGran = memWidths[0];
    size_t memFlatWidth = 0;
    // Compute the GCD of all data bitwidths.
    for (auto w : memWidths) {
      memFlatWidth += w;
      maskGran = llvm::GreatestCommonDivisor64(maskGran, w);
    }
    for (auto w : memWidths) {
      // How many mask bits required for each flattened field.
      auto mWidth = w / maskGran;
      maskWidths.push_back(mWidth);
      totalmaskWidths += mWidth;
    }
    // Now create a new memory of type flattened data.
    // ----------------------------------------------
    SmallVector<Type, 8> ports;
    SmallVector<Attribute, 8> portNames;

    // Create a new memoty data type of unsigned and computed width.
    auto flatType = UIntType::get(context, memFlatWidth);
    auto opPorts = op.getPorts();
    for (size_t portIdx = 0, e = opPorts.size(); portIdx < e; ++portIdx) {
      auto port = opPorts[portIdx];
      ports.push_back(MemOp::getTypeForPort(op.depth(), flatType, port.second,
                                            totalmaskWidths));
      portNames.push_back(port.first);
    }

    auto flatMem = builder->create<MemOp>(
        ports, op.readLatency(), op.writeLatency(), op.depth(), op.ruw(),
        portNames, op.name(), op.annotations().getValue(),
        op.portAnnotations().getValue(), op.inner_symAttr());
    // Done creating the memory.
    // ----------------------------------------------
    newMemories.push_back(flatMem);
  } else {
    // Memory for each field
    for (auto field : fields)
      newMemories.push_back(cloneMemWithNewType(builder, op, field));
  }
  // Hook up the new memories to the wires the old memory was replaced with.
  for (size_t index = 0, rend = op.getNumResults(); index < rend; ++index) {
    auto result = oldPorts[index];
    auto rType = result.getType().cast<BundleType>();
    for (size_t fieldIndex = 0, fend = rType.getNumElements();
         fieldIndex != fend; ++fieldIndex) {
      auto name = rType.getElement(fieldIndex).name.getValue();
      auto oldField = builder->create<SubfieldOp>(result, fieldIndex);
      // data and mask depend on the memory type which was split.  They can also
      // go both directions, depending on the port direction.
      if (name == "data" || name == "mask" || name == "wdata" ||
          name == "wmask" || name == "rdata") {
        if (flattenAggregateMemData) {
          // If memory was flattened instead of one memory per aggregate field.
          Value newField =
              getSubWhatever(newMemories[0].getResult(index), fieldIndex);
          Value realOldField = oldField;
          if (rType.getElement(fieldIndex).isFlip) {
            // Cast the memory read data from flat type to aggregate.
            newField = builder->createOrFold<BitCastOp>(
                oldField.getType().cast<FIRRTLType>(), newField);
            // Write the aggregate read data.
            builder->create<ConnectOp>(realOldField, newField);
          } else {
            // Cast the input aggregate write data to flat type.
            realOldField = builder->create<BitCastOp>(
                newField.getType().cast<FIRRTLType>(), oldField);
            // Mask bits require special handling, since some of the mask bits
            // need to be repeated, direct bitcasting wouldn't work. Depending
            // on the mask granularity, some mask bits will be repeated.
            if ((name == "mask" || name == "wmask") &&
                (maskWidths.size() < totalmaskWidths)) {
              Value catMasks;
              for (auto m : llvm::enumerate(maskWidths)) {
                // Get the mask bit.
                auto mBit = builder->createOrFold<BitsPrimOp>(
                    realOldField, m.index(), m.index());
                // Check how many times the mask bit needs to be prepend.
                for (size_t repeat = 0; repeat < m.value(); repeat++)
                  if (m.index() == 0 && repeat == 0)
                    catMasks = mBit;
                  else
                    catMasks = builder->createOrFold<CatPrimOp>(mBit, catMasks);
              }
              realOldField = catMasks;
            }
            // Now set the mask or write data.
            // Ensure that the types match.
            builder->create<ConnectOp>(
                newField,
                builder->createOrFold<BitCastOp>(
                    newField.getType().cast<FIRRTLType>(), realOldField));
          }
        } else {
          for (auto field : fields) {
            auto realOldField = getSubWhatever(oldField, field.index);
            auto newField = getSubWhatever(
                newMemories[field.index].getResult(index), fieldIndex);
            if (rType.getElement(fieldIndex).isFlip)
              std::swap(realOldField, newField);
            builder->create<ConnectOp>(newField, realOldField);
          }
        }
      } else {
        for (auto mem : newMemories) {
          auto newField =
              builder->create<SubfieldOp>(mem.getResult(index), fieldIndex);
          builder->create<ConnectOp>(newField, oldField);
        }
      }
    }
  }
  return true;
}

bool TypeLoweringVisitor::visitDecl(FExtModuleOp extModule) {
  ImplicitLocOpBuilder theBuilder(extModule.getLoc(), context);
  builder = &theBuilder;

  // Top level builder
  OpBuilder builder(context);

  // Lower the module block arguments.
  SmallVector<unsigned> argsToRemove;

  auto newArgs = extModule.getPorts();
  for (size_t argIndex = 0; argIndex < newArgs.size(); ++argIndex) {
    SmallVector<Value> lowering;
    if (lowerArg(extModule, argIndex, newArgs, lowering))
      argsToRemove.push_back(argIndex);
    // lowerArg might have invalidated any reference to newArgs, be careful
  }

  // Remove block args that have been lowered
  for (auto ii = argsToRemove.rbegin(), ee = argsToRemove.rend(); ii != ee;
       ++ii)
    newArgs.erase(newArgs.begin() + *ii);

  SmallVector<NamedAttribute, 8> newModuleAttrs;

  // Copy over any attributes that weren't original argument attributes.
  for (auto attr : extModule->getAttrDictionary())
    // Drop old "portNames", directions, and argument attributes.  These are
    // handled differently below.
    if (attr.getName() != "portDirections" && attr.getName() != "portNames" &&
        attr.getName() != "portTypes" && attr.getName() != "portAnnotations" &&
        attr.getName() != "portSyms")
      newModuleAttrs.push_back(attr);

  SmallVector<Direction> newArgDirections;
  SmallVector<Attribute> newArgNames;
  SmallVector<Attribute, 8> newPortTypes;
  SmallVector<Attribute, 8> newArgSyms;
  SmallVector<Attribute, 8> newArgAnnotations;

  for (auto &port : newArgs) {
    newArgDirections.push_back(port.direction);
    newArgNames.push_back(port.name);
    newPortTypes.push_back(TypeAttr::get(port.type));
    newArgSyms.push_back(port.sym ? port.sym : StringAttr::get(context, ""));
    newArgAnnotations.push_back(port.annotations.getArrayAttr());
  }

  newModuleAttrs.push_back(
      NamedAttribute(StringAttr::get("portDirections", context),
                     direction::packAttribute(context, newArgDirections)));

  newModuleAttrs.push_back(NamedAttribute(StringAttr::get("portNames", context),
                                          builder.getArrayAttr(newArgNames)));

  newModuleAttrs.push_back(NamedAttribute(StringAttr::get("portTypes", context),
                                          builder.getArrayAttr(newPortTypes)));

  newModuleAttrs.push_back(NamedAttribute(StringAttr::get("portSyms", context),
                                          builder.getArrayAttr(newArgSyms)));

  newModuleAttrs.push_back(
      NamedAttribute(StringAttr::get("portAnnotations", context),
                     builder.getArrayAttr(newArgAnnotations)));

  // Update the module's attributes.
  extModule->setAttrs(newModuleAttrs);
  return false;
}

bool TypeLoweringVisitor::visitDecl(FModuleOp module) {
  auto *body = module.getBody();

  ImplicitLocOpBuilder theBuilder(module.getLoc(), context);
  builder = &theBuilder;

  // Lower the operations.
  lowerBlock(body);

  // Lower the module block arguments.
  SmallVector<unsigned> argsToRemove;
  auto newArgs = module.getPorts();
  for (size_t argIndex = 0; argIndex < newArgs.size(); ++argIndex) {
    SmallVector<Value> lowerings;
    if (lowerArg(module, argIndex, newArgs, lowerings)) {
      auto arg = module.getArgument(argIndex);
      processUsers(arg, lowerings);
      argsToRemove.push_back(argIndex);
    }
    // lowerArg might have invalidated any reference to newArgs, be careful
  }

  // Remove block args that have been lowered.
  body->eraseArguments(argsToRemove);
  for (auto deadArg : llvm::reverse(argsToRemove))
    newArgs.erase(newArgs.begin() + deadArg);

  SmallVector<NamedAttribute, 8> newModuleAttrs;

  // Copy over any attributes that weren't original argument attributes.
  for (auto attr : module->getAttrDictionary())
    // Drop old "portNames", directions, and argument attributes.  These are
    // handled differently below.
    if (attr.getName() != "portNames" && attr.getName() != "portDirections" &&
        attr.getName() != "portTypes" && attr.getName() != "portAnnotations" &&
        attr.getName() != "portSyms")
      newModuleAttrs.push_back(attr);

  SmallVector<Direction> newArgDirections;
  SmallVector<Attribute> newArgNames;
  SmallVector<Attribute> newArgTypes;
  SmallVector<Attribute> newArgSyms;
  SmallVector<Attribute, 8> newArgAnnotations;

  for (auto &port : newArgs) {
    newArgDirections.push_back(port.direction);
    newArgNames.push_back(port.name);
    newArgTypes.push_back(TypeAttr::get(port.type));
    newArgSyms.push_back(port.sym ? port.sym : StringAttr::get(context, ""));
    newArgAnnotations.push_back(port.annotations.getArrayAttr());
  }

  newModuleAttrs.push_back(
      NamedAttribute(StringAttr::get("portDirections", context),
                     direction::packAttribute(context, newArgDirections)));

  newModuleAttrs.push_back(NamedAttribute(StringAttr::get("portNames", context),
                                          builder->getArrayAttr(newArgNames)));

  newModuleAttrs.push_back(NamedAttribute(StringAttr::get("portTypes", context),
                                          builder->getArrayAttr(newArgTypes)));
  newModuleAttrs.push_back(NamedAttribute(StringAttr::get("portSyms", context),
                                          builder->getArrayAttr(newArgSyms)));
  newModuleAttrs.push_back(
      NamedAttribute(StringAttr::get("portAnnotations", context),
                     builder->getArrayAttr(newArgAnnotations)));

  // Update the module's attributes.
  module->setAttrs(newModuleAttrs);
  return false;
}

/// Lower a wire op with a bundle to multiple non-bundled wires.
bool TypeLoweringVisitor::visitDecl(WireOp op) {
  auto clone = [&](FlatBundleFieldEntry field, StringRef name,
                   ArrayAttr attrs) -> Operation * {
    return builder->create<WireOp>(field.type, name, attrs, StringAttr{});
  };
  return lowerProducer(op, clone);
}

/// Lower a reg op with a bundle to multiple non-bundled regs.
bool TypeLoweringVisitor::visitDecl(RegOp op) {
  auto clone = [&](FlatBundleFieldEntry field, StringRef name,
                   ArrayAttr attrs) -> Operation * {
    return builder->create<RegOp>(field.type, op.clockVal(), name, attrs,
                                  StringAttr{});
  };
  return lowerProducer(op, clone);
}

/// Lower a reg op with a bundle to multiple non-bundled regs.
bool TypeLoweringVisitor::visitDecl(RegResetOp op) {
  auto clone = [&](FlatBundleFieldEntry field, StringRef name,
                   ArrayAttr attrs) -> Operation * {
    auto resetVal = getSubWhatever(op.resetValue(), field.index);
    return builder->create<RegResetOp>(field.type, op.clockVal(),
                                       op.resetSignal(), resetVal, name, attrs,
                                       StringAttr{});
  };
  return lowerProducer(op, clone);
}

/// Lower a wire op with a bundle to multiple non-bundled wires.
bool TypeLoweringVisitor::visitDecl(NodeOp op) {
  auto clone = [&](FlatBundleFieldEntry field, StringRef name,
                   ArrayAttr attrs) -> Operation * {
    auto input = getSubWhatever(op.input(), field.index);
    return builder->create<NodeOp>(field.type, input, name, attrs,
                                   StringAttr{});
  };
  return lowerProducer(op, clone);
}

/// Lower an InvalidValue op with a bundle to multiple non-bundled InvalidOps.
bool TypeLoweringVisitor::visitExpr(InvalidValueOp op) {
  auto clone = [&](FlatBundleFieldEntry field, StringRef name,
                   ArrayAttr attrs) -> Operation * {
    return builder->create<InvalidValueOp>(field.type);
  };
  return lowerProducer(op, clone);
}

// Expand muxes of aggregates
bool TypeLoweringVisitor::visitExpr(MuxPrimOp op) {
  auto clone = [&](FlatBundleFieldEntry field, StringRef name,
                   ArrayAttr attrs) -> Operation * {
    auto high = getSubWhatever(op.high(), field.index);
    auto low = getSubWhatever(op.low(), field.index);
    return builder->create<MuxPrimOp>(op.sel(), high, low);
  };
  return lowerProducer(op, clone);
}

// Expand UnrealizedConversionCastOp of aggregates
bool TypeLoweringVisitor::visitExpr(mlir::UnrealizedConversionCastOp op) {
  auto clone = [&](FlatBundleFieldEntry field, StringRef name,
                   ArrayAttr attrs) -> Operation * {
    auto input = getSubWhatever(op.getOperand(0), field.index);
    return builder->create<mlir::UnrealizedConversionCastOp>(field.type, input);
  };
  return lowerProducer(op, clone);
}

// Expand BitCastOp of aggregates
bool TypeLoweringVisitor::visitExpr(BitCastOp op) {
  Value srcLoweredVal = op.input();
  // If the input is of aggregate type, then cat all the leaf fields to form a
  // UInt type result. That is, first bitcast the aggregate type to a UInt.
  // Attempt to get the bundle types.
  SmallVector<FlatBundleFieldEntry> fields;
  if (peelType(op.input().getType(), fields,
               /* allowedToPreserveAggregate */ false)) {
    size_t uptoBits = 0;
    // Loop over the leaf aggregates and concat each of them to get a UInt.
    // Bitcast the fields to handle nested aggregate types.
    for (auto field : llvm::enumerate(fields)) {
      auto fieldBitwidth = getBitWidth(field.value().type).getValue();
      // Ignore zero width fields, like empty bundles.
      if (fieldBitwidth == 0)
        continue;
      Value src = getSubWhatever(op.input(), field.index());
      // The src could be an aggregate type, bitcast it to a UInt type.
      src = builder->createOrFold<BitCastOp>(
          UIntType::get(context, fieldBitwidth), src);
      // Take the first field, or else Cat the previous fields with this field.
      if (uptoBits == 0)
        srcLoweredVal = src;
      else
        srcLoweredVal = builder->create<CatPrimOp>(src, srcLoweredVal);
      // Record the total bits already accumulated.
      uptoBits += fieldBitwidth;
    }
  } else {
    srcLoweredVal = builder->createOrFold<AsUIntPrimOp>(srcLoweredVal);
  }
  // Now the input has been cast to srcLoweredVal, which is of UInt type.
  // If the result is an aggregate type, then use lowerProducer.
  if (op.getResult().getType().isa<BundleType, FVectorType>()) {
    // uptoBits is used to keep track of the bits that have been extracted.
    size_t uptoBits = 0;
    auto clone = [&](FlatBundleFieldEntry field, StringRef name,
                     ArrayAttr attrs) -> Operation * {
      // All the fields must have valid bitwidth, a requirement for BitCastOp.
      auto fieldBits = getBitWidth(field.type).getValue();
      // If empty field, then it doesnot have any use, so replace it with an
      // invalid op, which should be trivially removed.
      if (fieldBits == 0)
        return builder->create<InvalidValueOp>(field.type);

      // Assign the field to the corresponding bits from the input.
      // Bitcast the field, incase its an aggregate type.
      auto extractBits = builder->create<BitsPrimOp>(
          srcLoweredVal, uptoBits + fieldBits - 1, uptoBits);
      uptoBits += fieldBits;
      return builder->create<BitCastOp>(field.type, extractBits);
    };
    return lowerProducer(op, clone);
  }

  // If ground type, then replace the result.
  if (op.getType().dyn_cast<SIntType>())
    srcLoweredVal = builder->create<AsSIntPrimOp>(srcLoweredVal);
  op.getResult().replaceAllUsesWith(srcLoweredVal);
  return true;
}

bool TypeLoweringVisitor::visitDecl(InstanceOp op) {
  bool skip = true;
  SmallVector<Type, 8> resultTypes;
  SmallVector<int64_t, 8> endFields; // Compressed sparse row encoding
  auto oldPortAnno = op.portAnnotations();
  SmallVector<Direction> newDirs;
  SmallVector<Attribute> newNames;
  SmallVector<Attribute> newPortAnno;

  endFields.push_back(0);
  bool hasDontTouch = false;
  for (size_t i = 0, e = op.getNumResults(); i != e; ++i) {
    auto srcType = op.getType(i).cast<FIRRTLType>();

    // Flatten any nested bundle types the usual way.
    SmallVector<FlatBundleFieldEntry, 8> fieldTypes;
    if (!peelType(srcType, fieldTypes, preserveAggregate)) {
      newDirs.push_back(op.getPortDirection(i));
      newNames.push_back(op.getPortName(i));
      resultTypes.push_back(srcType);
      newPortAnno.push_back(oldPortAnno[i]);
    } else {
      skip = false;
      auto oldName = op.getPortNameStr(i);
      auto oldDir = op.getPortDirection(i);
      // Store the flat type for the new bundle type.
      for (auto field : fieldTypes) {
        newDirs.push_back(direction::get((unsigned)oldDir ^ field.isOutput));
        newNames.push_back(builder->getStringAttr(oldName + field.suffix));
        resultTypes.push_back(field.type);
        auto annos = filterAnnotations(
            context, oldPortAnno[i].dyn_cast_or_null<ArrayAttr>(), srcType,
            field, hasDontTouch);
        newPortAnno.push_back(annos);
      }
    }
    endFields.push_back(resultTypes.size());
  }

  if (skip)
    return false;
  auto sym = op.inner_symAttr();
  if (!sym || sym.getValue().empty())
    if (hasDontTouch)
      sym = StringAttr::get(builder->getContext(),
                            "sym" + op.nameAttr().getValue());
  // FIXME: annotation update
  auto newInstance = builder->create<InstanceOp>(
      resultTypes, op.moduleNameAttr(), op.nameAttr(),
      direction::packAttribute(context, newDirs),
      builder->getArrayAttr(newNames), op.annotations(),
<<<<<<< HEAD
      builder->getArrayAttr(newPortAnno), 
      op.inner_symAttr());
=======
      builder->getArrayAttr(newPortAnno), op.lowerToBindAttr(), sym);
>>>>>>> 27066d7e

  SmallVector<Value> lowered;
  for (size_t aggIndex = 0, eAgg = op.getNumResults(); aggIndex != eAgg;
       ++aggIndex) {
    lowered.clear();
    for (size_t fieldIndex = endFields[aggIndex],
                eField = endFields[aggIndex + 1];
         fieldIndex < eField; ++fieldIndex)
      lowered.push_back(newInstance.getResult(fieldIndex));
    if (lowered.size() != 1 ||
        op.getType(aggIndex) != resultTypes[endFields[aggIndex]])
      processUsers(op.getResult(aggIndex), lowered);
    else
      op.getResult(aggIndex).replaceAllUsesWith(lowered[0]);
  }
  return true;
}

bool TypeLoweringVisitor::visitExpr(SubaccessOp op) {
  auto input = op.input();
  auto vType = input.getType().cast<FVectorType>();

  // Check for empty vectors
  if (vType.getNumElements() == 0) {
    Value inv = builder->create<InvalidValueOp>(vType.getElementType());
    op.replaceAllUsesWith(inv);
    return true;
  }

  // Check for constant instances
  if (ConstantOp arg =
          dyn_cast_or_null<ConstantOp>(op.index().getDefiningOp())) {
    auto sio =
        builder->create<SubindexOp>(op.input(), arg.value().getExtValue());
    op.replaceAllUsesWith(sio.getResult());
    return true;
  }

  // Construct a multibit mux
  SmallVector<Value> inputs;
  inputs.reserve(vType.getNumElements());
  for (unsigned index : llvm::seq(0u, vType.getNumElements()))
    inputs.push_back(builder->create<SubindexOp>(input, index));

  Value multibitMux = builder->create<MultibitMuxOp>(op.index(), inputs);
  op.replaceAllUsesWith(multibitMux);
  return true;
}

bool TypeLoweringVisitor::visitExpr(MultibitMuxOp op) {
  auto clone = [&](FlatBundleFieldEntry field, StringRef name,
                   ArrayAttr attrs) -> Operation * {
    SmallVector<Value> newInputs;
    newInputs.reserve(op.inputs().size());
    for (auto input : op.inputs()) {
      auto inputSub = getSubWhatever(input, field.index);
      newInputs.push_back(inputSub);
    }
    return builder->create<MultibitMuxOp>(op.index(), newInputs);
  };
  return lowerProducer(op, clone);
}

//===----------------------------------------------------------------------===//
// Pass Infrastructure
//===----------------------------------------------------------------------===//

namespace {
struct LowerTypesPass : public LowerFIRRTLTypesBase<LowerTypesPass> {
  LowerTypesPass(bool f, bool p) {
    flattenAggregateMemData = f;
    preserveAggregate = p;
  }
  void runOnOperation() override;
};
} // end anonymous namespace

// This is the main entrypoint for the lowering pass.
void LowerTypesPass::runOnOperation() {
  std::vector<Operation *> ops;
  llvm::for_each(getOperation().getBody()->getOperations(),
                 [&](Operation &op) { ops.push_back(&op); });

  mlir::parallelForEachN(&getContext(), 0, ops.size(), [&](auto index) {
    TypeLoweringVisitor(&getContext(), flattenAggregateMemData,
                        preserveAggregate)
        .lowerModule(ops[index]);
  });
}

/// This is the pass constructor.
std::unique_ptr<mlir::Pass>
circt::firrtl::createLowerFIRRTLTypesPass(bool replSeqMem,
                                          bool preserveAggregate) {
  return std::make_unique<LowerTypesPass>(replSeqMem, preserveAggregate);
}<|MERGE_RESOLUTION|>--- conflicted
+++ resolved
@@ -1237,12 +1237,7 @@
       resultTypes, op.moduleNameAttr(), op.nameAttr(),
       direction::packAttribute(context, newDirs),
       builder->getArrayAttr(newNames), op.annotations(),
-<<<<<<< HEAD
-      builder->getArrayAttr(newPortAnno), 
-      op.inner_symAttr());
-=======
       builder->getArrayAttr(newPortAnno), op.lowerToBindAttr(), sym);
->>>>>>> 27066d7e
 
   SmallVector<Value> lowered;
   for (size_t aggIndex = 0, eAgg = op.getNumResults(); aggIndex != eAgg;
