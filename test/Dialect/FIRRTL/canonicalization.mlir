// RUN: circt-opt -canonicalize='top-down=true region-simplify=true' %s | FileCheck %s

firrtl.circuit "Casts" {

// CHECK-LABEL: firrtl.module @Casts
firrtl.module @Casts(in %ui1 : !firrtl.uint<1>, in %si1 : !firrtl.sint<1>,
    in %clock : !firrtl.clock, in %asyncreset : !firrtl.asyncreset,
    out %out_ui1 : !firrtl.uint<1>, out %out_si1 : !firrtl.sint<1>,
    out %out_clock : !firrtl.clock, out %out_asyncreset : !firrtl.asyncreset) {

  %c1_ui1 = firrtl.constant 1 : !firrtl.uint<1>
  %c1_si1 = firrtl.constant 1 : !firrtl.sint<1>
  %invalid_ui1 = firrtl.invalidvalue : !firrtl.uint<1>
  %invalid_si1 = firrtl.invalidvalue : !firrtl.sint<1>
  %invalid_clock = firrtl.invalidvalue : !firrtl.clock
  %invalid_asyncreset = firrtl.invalidvalue : !firrtl.asyncreset

  // No effect
  // CHECK: firrtl.strictconnect %out_ui1, %ui1 : !firrtl.uint<1>
  %0 = firrtl.asUInt %ui1 : (!firrtl.uint<1>) -> !firrtl.uint<1>
  firrtl.strictconnect %out_ui1, %0 : !firrtl.uint<1>
  // CHECK: firrtl.strictconnect %out_si1, %si1 : !firrtl.sint<1>
  %1 = firrtl.asSInt %si1 : (!firrtl.sint<1>) -> !firrtl.sint<1>
  firrtl.strictconnect %out_si1, %1 : !firrtl.sint<1>
  // CHECK: firrtl.strictconnect %out_clock, %clock : !firrtl.clock
  %2 = firrtl.asClock %clock : (!firrtl.clock) -> !firrtl.clock
  firrtl.strictconnect %out_clock, %2 : !firrtl.clock
  // CHECK: firrtl.strictconnect %out_asyncreset, %asyncreset : !firrtl.asyncreset
  %3 = firrtl.asAsyncReset %asyncreset : (!firrtl.asyncreset) -> !firrtl.asyncreset
  firrtl.strictconnect %out_asyncreset, %3 : !firrtl.asyncreset

  // Constant fold.
  // CHECK: firrtl.strictconnect %out_ui1, %c1_ui1 : !firrtl.uint<1>
  %4 = firrtl.asUInt %c1_si1 : (!firrtl.sint<1>) -> !firrtl.uint<1>
  firrtl.strictconnect %out_ui1, %4 : !firrtl.uint<1>
  // CHECK: firrtl.strictconnect %out_si1, %c-1_si1 : !firrtl.sint<1>
  %5 = firrtl.asSInt %c1_ui1 : (!firrtl.uint<1>) -> !firrtl.sint<1>
  firrtl.strictconnect %out_si1, %5 : !firrtl.sint<1>
  // CHECK: firrtl.strictconnect %out_clock, %c1_clock : !firrtl.clock
  %6 = firrtl.asClock %c1_ui1 : (!firrtl.uint<1>) -> !firrtl.clock
  firrtl.strictconnect %out_clock, %6 : !firrtl.clock
  // CHECK: firrtl.strictconnect %out_asyncreset, %c1_asyncreset : !firrtl.asyncreset
  %7 = firrtl.asAsyncReset %c1_ui1 : (!firrtl.uint<1>) -> !firrtl.asyncreset
  firrtl.strictconnect %out_asyncreset, %7 : !firrtl.asyncreset
}

// CHECK-LABEL: firrtl.module @Div
firrtl.module @Div(in %a: !firrtl.uint<4>,
                   out %b: !firrtl.uint<4>,
                   in %c: !firrtl.sint<4>,
                   out %d: !firrtl.sint<5>,
                   out %i: !firrtl.uint<4>) {

  // CHECK-DAG: [[ONE_i4:%.+]] = firrtl.constant 1 : !firrtl.uint<4>
  // CHECK-DAG: [[ONE_s5:%.+]] = firrtl.constant 1 : !firrtl.sint<5>

  // Check that 'div(a, a) -> 1' works for known UInt widths.
  // CHECK: firrtl.strictconnect %b, [[ONE_i4]]
  %0 = firrtl.div %a, %a : (!firrtl.uint<4>, !firrtl.uint<4>) -> !firrtl.uint<4>
  firrtl.strictconnect %b, %0 : !firrtl.uint<4>

  // Check that 'div(c, c) -> 1' works for known SInt widths.
  // CHECK: firrtl.strictconnect %d, [[ONE_s5]] : !firrtl.sint<5>
  %1 = firrtl.div %c, %c : (!firrtl.sint<4>, !firrtl.sint<4>) -> !firrtl.sint<5>
  firrtl.strictconnect %d, %1 : !firrtl.sint<5>

  // Check that 'div(a, 1) -> a' for known UInt widths.
  // CHECK: firrtl.strictconnect %b, %a
  %c1_ui2 = firrtl.constant 1 : !firrtl.uint<2>
  %4 = firrtl.div %a, %c1_ui2 : (!firrtl.uint<4>, !firrtl.uint<2>) -> !firrtl.uint<4>
  firrtl.strictconnect %b, %4 : !firrtl.uint<4>

  // CHECK: firrtl.strictconnect %i, %c5_ui4
  %c1_ui4 = firrtl.constant 15 : !firrtl.uint<4>
  %c3_ui4 = firrtl.constant 3 : !firrtl.uint<4>
  %5 = firrtl.div %c1_ui4, %c3_ui4 : (!firrtl.uint<4>, !firrtl.uint<4>) -> !firrtl.uint<4>
  firrtl.strictconnect %i, %5 : !firrtl.uint<4>
}

// CHECK-LABEL: firrtl.module @And
firrtl.module @And(in %in: !firrtl.uint<4>,
                   in %sin: !firrtl.sint<4>,
                   in %zin1: !firrtl.uint<0>,
                   in %zin2: !firrtl.uint<0>,
                   out %out: !firrtl.uint<4>) {
  // CHECK: firrtl.strictconnect %out, %c1_ui4
  %c1_ui4 = firrtl.constant 1 : !firrtl.uint<4>
  %c3_ui4 = firrtl.constant 3 : !firrtl.uint<4>
  %0 = firrtl.and %c3_ui4, %c1_ui4 : (!firrtl.uint<4>, !firrtl.uint<4>) -> !firrtl.uint<4>
  firrtl.strictconnect %out, %0 : !firrtl.uint<4>

  // CHECK: firrtl.strictconnect %out, %in
  %c15_ui4 = firrtl.constant 15 : !firrtl.uint<4>
  %1 = firrtl.and %in, %c15_ui4 : (!firrtl.uint<4>, !firrtl.uint<4>) -> !firrtl.uint<4>
  firrtl.strictconnect %out, %1 : !firrtl.uint<4>

  // CHECK: firrtl.strictconnect %out, %c0_ui4
  %c1_ui0 = firrtl.constant 0 : !firrtl.uint<4>
  %2 = firrtl.and %in, %c1_ui0 : (!firrtl.uint<4>, !firrtl.uint<4>) -> !firrtl.uint<4>
  firrtl.strictconnect %out, %2 : !firrtl.uint<4>

  // CHECK: firrtl.strictconnect %out, %c0_ui4
  %inv_2 = firrtl.and %c1_ui0, %in : (!firrtl.uint<4>, !firrtl.uint<4>) -> !firrtl.uint<4>
  firrtl.strictconnect %out, %inv_2 : !firrtl.uint<4>

  // CHECK: firrtl.strictconnect %out, %in
  %3 = firrtl.and %in, %in : (!firrtl.uint<4>, !firrtl.uint<4>) -> !firrtl.uint<4>
  firrtl.strictconnect %out, %3 : !firrtl.uint<4>

  // Mixed type inputs - the constant is zero extended, not sign extended, so it
  // cannot be folded!

  // CHECK: firrtl.and %in, %c3_ui4
  // CHECK-NEXT: firrtl.strictconnect %out,
  %c3_ui2 = firrtl.constant 3 : !firrtl.uint<2>
  %4 = firrtl.and %in, %c3_ui2 : (!firrtl.uint<4>, !firrtl.uint<2>) -> !firrtl.uint<4>
  firrtl.strictconnect %out, %4 : !firrtl.uint<4>

  // Mixed type input and outputs.

  // CHECK: firrtl.strictconnect %out, %c1_ui4
  %c1_si4 = firrtl.constant 1 : !firrtl.sint<4>
  %5 = firrtl.and %c1_si4, %c1_si4 : (!firrtl.sint<4>, !firrtl.sint<4>) -> !firrtl.uint<4>
  firrtl.strictconnect %out, %5 : !firrtl.uint<4>

  // CHECK: %[[AND:.+]] = firrtl.asUInt %sin
  // CHECK-NEXT: firrtl.strictconnect %out, %[[AND]]
  %6 = firrtl.and %sin, %sin : (!firrtl.sint<4>, !firrtl.sint<4>) -> !firrtl.uint<4>
  firrtl.strictconnect %out, %6 : !firrtl.uint<4>

  // CHECK: firrtl.strictconnect %out, %c0_ui4
  %c0_si2 = firrtl.constant 0 : !firrtl.sint<2>
  %7 = firrtl.and %sin, %c0_si2 : (!firrtl.sint<4>, !firrtl.sint<2>) -> !firrtl.uint<4>
  firrtl.strictconnect %out, %7 : !firrtl.uint<4>

}

// CHECK-LABEL: firrtl.module @Or
firrtl.module @Or(in %in: !firrtl.uint<4>,
                  in %sin: !firrtl.sint<4>,
                  in %zin1: !firrtl.uint<0>,
                  in %zin2: !firrtl.uint<0>,
                  out %out: !firrtl.uint<4>) {
  // CHECK: firrtl.strictconnect %out, %c7_ui4
  %c4_ui4 = firrtl.constant 4 : !firrtl.uint<4>
  %c3_ui4 = firrtl.constant 3 : !firrtl.uint<4>
  %0 = firrtl.or %c3_ui4, %c4_ui4 : (!firrtl.uint<4>, !firrtl.uint<4>) -> !firrtl.uint<4>
  firrtl.strictconnect %out, %0 : !firrtl.uint<4>

  // CHECK: firrtl.strictconnect %out, %c15_ui4
  %c1_ui15 = firrtl.constant 15 : !firrtl.uint<4>
  %1 = firrtl.or %in, %c1_ui15 : (!firrtl.uint<4>, !firrtl.uint<4>) -> !firrtl.uint<4>
  firrtl.strictconnect %out, %1 : !firrtl.uint<4>

  // CHECK: firrtl.strictconnect %out, %in
  %c1_ui0 = firrtl.constant 0 : !firrtl.uint<4>
  %2 = firrtl.or %in, %c1_ui0 : (!firrtl.uint<4>, !firrtl.uint<4>) -> !firrtl.uint<4>
  firrtl.strictconnect %out, %2 : !firrtl.uint<4>

  // CHECK: firrtl.strictconnect %out, %in
  %inv_2 = firrtl.or %c1_ui0, %in : (!firrtl.uint<4>, !firrtl.uint<4>) -> !firrtl.uint<4>
  firrtl.strictconnect %out, %inv_2 : !firrtl.uint<4>

  // CHECK: firrtl.strictconnect %out, %in
  %3 = firrtl.or %in, %in : (!firrtl.uint<4>, !firrtl.uint<4>) -> !firrtl.uint<4>
  firrtl.strictconnect %out, %3 : !firrtl.uint<4>

  // Mixed type input and outputs.

  // CHECK: firrtl.strictconnect %out, %c1_ui4
  %c1_si4 = firrtl.constant 1 : !firrtl.sint<4>
  %5 = firrtl.or %c1_si4, %c1_si4 : (!firrtl.sint<4>, !firrtl.sint<4>) -> !firrtl.uint<4>
  firrtl.strictconnect %out, %5 : !firrtl.uint<4>

  // CHECK: [[OR:%.+]] = firrtl.asUInt %sin
  // CHECK-NEXT: firrtl.strictconnect %out, [[OR]]
  %6 = firrtl.or %sin, %sin : (!firrtl.sint<4>, !firrtl.sint<4>) -> !firrtl.uint<4>
  firrtl.strictconnect %out, %6 : !firrtl.uint<4>

  // CHECK: firrtl.strictconnect %out, %c15_ui4
  %c0_si2 = firrtl.constant -1 : !firrtl.sint<2>
  %7 = firrtl.or %sin, %c0_si2 : (!firrtl.sint<4>, !firrtl.sint<2>) -> !firrtl.uint<4>
  firrtl.strictconnect %out, %7 : !firrtl.uint<4>
}

// CHECK-LABEL: firrtl.module @Xor
firrtl.module @Xor(in %in: !firrtl.uint<4>,
                   in %sin: !firrtl.sint<4>,
                   in %zin1: !firrtl.uint<0>,
                   in %zin2: !firrtl.uint<0>,
                   out %out: !firrtl.uint<4>) {
  // CHECK: firrtl.strictconnect %out, %c2_ui4
  %c1_ui4 = firrtl.constant 1 : !firrtl.uint<4>
  %c3_ui4 = firrtl.constant 3 : !firrtl.uint<4>
  %0 = firrtl.xor %c3_ui4, %c1_ui4 : (!firrtl.uint<4>, !firrtl.uint<4>) -> !firrtl.uint<4>
  firrtl.strictconnect %out, %0 : !firrtl.uint<4>

  // CHECK: firrtl.strictconnect %out, %in
  %c1_ui0 = firrtl.constant 0 : !firrtl.uint<4>
  %2 = firrtl.xor %in, %c1_ui0 : (!firrtl.uint<4>, !firrtl.uint<4>) -> !firrtl.uint<4>
  firrtl.strictconnect %out, %2 : !firrtl.uint<4>

  // CHECK: firrtl.strictconnect %out, %c0_ui4
  %3 = firrtl.xor %in, %in : (!firrtl.uint<4>, !firrtl.uint<4>) -> !firrtl.uint<4>
  firrtl.strictconnect %out, %3 : !firrtl.uint<4>

  // Mixed type input and outputs.

  // CHECK: firrtl.strictconnect %out, %c0_ui4
  %6 = firrtl.xor %sin, %sin : (!firrtl.sint<4>, !firrtl.sint<4>) -> !firrtl.uint<4>
  firrtl.strictconnect %out, %6 : !firrtl.uint<4>

  // CHECK: %[[aui:.*]] = firrtl.asUInt %sin
  // CHECK: firrtl.strictconnect %out, %[[aui]]
  %c0_si2 = firrtl.constant 0 : !firrtl.sint<2>
  %7 = firrtl.xor %sin, %c0_si2 : (!firrtl.sint<4>, !firrtl.sint<2>) -> !firrtl.uint<4>
  firrtl.strictconnect %out, %7 : !firrtl.uint<4>
}

// CHECK-LABEL: firrtl.module @EQ
firrtl.module @EQ(in %in1: !firrtl.uint<1>,
                  in %in4: !firrtl.uint<4>,
                  out %out: !firrtl.uint<1>) {
  // CHECK: firrtl.strictconnect %out, %in1
  %c1_ui1 = firrtl.constant 1 : !firrtl.uint<1>
  %0 = firrtl.eq %in1, %c1_ui1 : (!firrtl.uint<1>, !firrtl.uint<1>) -> !firrtl.uint<1>
  firrtl.strictconnect %out, %0 : !firrtl.uint<1>

  // Issue #368: https://github.com/llvm/circt/issues/368
  %c3_ui2 = firrtl.constant 3 : !firrtl.uint<2>
  %1 = firrtl.eq %in1, %c3_ui2 : (!firrtl.uint<1>, !firrtl.uint<2>) -> !firrtl.uint<1>
  firrtl.strictconnect %out, %1 : !firrtl.uint<1>
  // CHECK: firrtl.eq %in1, %c3_ui2
  // CHECK-NEXT: firrtl.strictconnect

  %c0_ui1 = firrtl.constant 0 : !firrtl.uint<1>
  %2 = firrtl.eq %in1, %c0_ui1 : (!firrtl.uint<1>, !firrtl.uint<1>) -> !firrtl.uint<1>
  firrtl.strictconnect %out, %2 : !firrtl.uint<1>
  // CHECK-NEXT: firrtl.not %in1
  // CHECK-NEXT: firrtl.strictconnect

  %c15_ui4 = firrtl.constant 15 : !firrtl.uint<4>
  %3 = firrtl.eq %in4, %c15_ui4 : (!firrtl.uint<4>, !firrtl.uint<4>) -> !firrtl.uint<1>
  firrtl.strictconnect %out, %3 : !firrtl.uint<1>
  // CHECK: firrtl.andr %in4
  // CHECK-NEXT: firrtl.strictconnect

  %4 = firrtl.eq %in4, %c0_ui1 : (!firrtl.uint<4>, !firrtl.uint<1>) -> !firrtl.uint<1>
  firrtl.strictconnect %out, %4 : !firrtl.uint<1>
  // CHECK: [[ORR:%.+]] = firrtl.orr %in4
  // CHECK-NEXT: firrtl.not [[ORR]]
  // CHECK-NEXT: firrtl.strictconnect
}

// CHECK-LABEL: firrtl.module @NEQ
firrtl.module @NEQ(in %in1: !firrtl.uint<1>,
                   in %in4: !firrtl.uint<4>,
                   out %out: !firrtl.uint<1>) {
  // CHECK: firrtl.strictconnect %out, %in
  %c0_ui1 = firrtl.constant 0 : !firrtl.uint<1>
  %0 = firrtl.neq %in1, %c0_ui1 : (!firrtl.uint<1>, !firrtl.uint<1>) -> !firrtl.uint<1>
  firrtl.strictconnect %out, %0 : !firrtl.uint<1>

  %c1_ui1 = firrtl.constant 1 : !firrtl.uint<1>
  %1 = firrtl.neq %in1, %c1_ui1 : (!firrtl.uint<1>, !firrtl.uint<1>) -> !firrtl.uint<1>
  firrtl.strictconnect %out, %1 : !firrtl.uint<1>
  // CHECK-NEXT: firrtl.not %in1
  // CHECK-NEXT: firrtl.strictconnect

  %2 = firrtl.neq %in4, %c0_ui1 : (!firrtl.uint<4>, !firrtl.uint<1>) -> !firrtl.uint<1>
  firrtl.strictconnect %out, %2 : !firrtl.uint<1>
  // CHECK: firrtl.orr %in4
  // CHECK-NEXT: firrtl.strictconnect

  %c15_ui4 = firrtl.constant 15 : !firrtl.uint<4>
  %4 = firrtl.neq %in4, %c15_ui4 : (!firrtl.uint<4>, !firrtl.uint<4>) -> !firrtl.uint<1>
  firrtl.strictconnect %out, %4 : !firrtl.uint<1>
  // CHECK: [[ANDR:%.+]] = firrtl.andr %in4
  // CHECK-NEXT: firrtl.not [[ANDR]]
  // CHECK-NEXT: firrtl.strictconnect
}

// CHECK-LABEL: firrtl.module @Cat
firrtl.module @Cat(in %in4: !firrtl.uint<4>,
                   out %out4: !firrtl.uint<4>,
                   out %outcst: !firrtl.uint<8>,
                   out %outcst2: !firrtl.uint<8>,
                   in %in0 : !firrtl.uint<0>,
                   out %outpt1: !firrtl.uint<4>,
                   out %outpt2 : !firrtl.uint<4>) {

  // CHECK: firrtl.strictconnect %out4, %in4
  %0 = firrtl.bits %in4 3 to 2 : (!firrtl.uint<4>) -> !firrtl.uint<2>
  %1 = firrtl.bits %in4 1 to 0 : (!firrtl.uint<4>) -> !firrtl.uint<2>
  %2 = firrtl.cat %0, %1 : (!firrtl.uint<2>, !firrtl.uint<2>) -> !firrtl.uint<4>
  firrtl.strictconnect %out4, %2 : !firrtl.uint<4>

  // CHECK: firrtl.strictconnect %outcst, %c243_ui8
  %c15_ui4 = firrtl.constant 15 : !firrtl.uint<4>
  %c3_ui4 = firrtl.constant 3 : !firrtl.uint<4>
  %3 = firrtl.cat %c15_ui4, %c3_ui4 : (!firrtl.uint<4>, !firrtl.uint<4>) -> !firrtl.uint<8>
  firrtl.strictconnect %outcst, %3 : !firrtl.uint<8>

  // CHECK: firrtl.strictconnect %outpt1, %in4
  %5 = firrtl.cat %in0, %in4 : (!firrtl.uint<0>, !firrtl.uint<4>) -> !firrtl.uint<4>
  firrtl.strictconnect %outpt1, %5 : !firrtl.uint<4>
  // CHECK: firrtl.strictconnect %outpt2, %in4
  %6 = firrtl.cat %in4, %in0 : (!firrtl.uint<4>, !firrtl.uint<0>) -> !firrtl.uint<4>
  firrtl.strictconnect %outpt2, %6 : !firrtl.uint<4>
}

// CHECK-LABEL: firrtl.module @Bits
firrtl.module @Bits(in %in1: !firrtl.uint<1>,
                    in %in4: !firrtl.uint<4>,
                    out %out1: !firrtl.uint<1>,
                    out %out2: !firrtl.uint<2>,
                    out %out4: !firrtl.uint<4>) {
  // CHECK: firrtl.strictconnect %out1, %in1
  %0 = firrtl.bits %in1 0 to 0 : (!firrtl.uint<1>) -> !firrtl.uint<1>
  firrtl.strictconnect %out1, %0 : !firrtl.uint<1>

  // CHECK: firrtl.strictconnect %out4, %in4
  %1 = firrtl.bits %in4 3 to 0 : (!firrtl.uint<4>) -> !firrtl.uint<4>
  firrtl.strictconnect %out4, %1 : !firrtl.uint<4>

  // CHECK: firrtl.strictconnect %out2, %c1_ui2
  %c10_ui4 = firrtl.constant 10 : !firrtl.uint<4>
  %2 = firrtl.bits %c10_ui4 2 to 1 : (!firrtl.uint<4>) -> !firrtl.uint<2>
  firrtl.strictconnect %out2, %2 : !firrtl.uint<2>


  // CHECK: firrtl.bits %in4 2 to 2 : (!firrtl.uint<4>) -> !firrtl.uint<1>
  // CHECK-NEXT: firrtl.strictconnect %out1, %
  %3 = firrtl.bits %in4 3 to 1 : (!firrtl.uint<4>) -> !firrtl.uint<3>
  %4 = firrtl.bits %3 1 to 1 : (!firrtl.uint<3>) -> !firrtl.uint<1>
  firrtl.strictconnect %out1, %4 : !firrtl.uint<1>

  // CHECK: firrtl.strictconnect %out1, %in1
  %5 = firrtl.bits %in1 0 to 0 : (!firrtl.uint<1>) -> !firrtl.uint<1>
  firrtl.strictconnect %out1, %5 : !firrtl.uint<1>
}

// CHECK-LABEL: firrtl.module @Head
firrtl.module @Head(in %in4u: !firrtl.uint<4>,
                    out %out1u: !firrtl.uint<1>,
                    out %out3u: !firrtl.uint<3>) {
  // CHECK: [[BITS:%.+]] = firrtl.bits %in4u 3 to 3
  // CHECK-NEXT: firrtl.strictconnect %out1u, [[BITS]]
  %0 = firrtl.head %in4u, 1 : (!firrtl.uint<4>) -> !firrtl.uint<1>
  firrtl.strictconnect %out1u, %0 : !firrtl.uint<1>

  // CHECK: [[BITS:%.+]] = firrtl.bits %in4u 3 to 1
  // CHECK-NEXT: firrtl.strictconnect %out3u, [[BITS]]
  %1 = firrtl.head %in4u, 3 : (!firrtl.uint<4>) -> !firrtl.uint<3>
  firrtl.strictconnect %out3u, %1 : !firrtl.uint<3>

  // CHECK: firrtl.strictconnect %out3u, %c5_ui3
  %c10_ui4 = firrtl.constant 10 : !firrtl.uint<4>
  %2 = firrtl.head %c10_ui4, 3 : (!firrtl.uint<4>) -> !firrtl.uint<3>
  firrtl.strictconnect %out3u, %2 : !firrtl.uint<3>
}

// CHECK-LABEL: firrtl.module @Mux
firrtl.module @Mux(in %in: !firrtl.uint<4>,
                   in %cond: !firrtl.uint<1>,
                   in %val1: !firrtl.uint<1>,
                   in %val2: !firrtl.uint<1>,
                   in %val0: !firrtl.uint<0>,
                   out %out: !firrtl.uint<4>,
                   out %out1: !firrtl.uint<1>,
                   out %out2: !firrtl.uint<0>,
                   out %out3: !firrtl.uint<1>,
                   out %out4: !firrtl.uint<4>) {
  // CHECK: firrtl.strictconnect %out, %in
  %0 = firrtl.mux (%cond, %in, %in) : (!firrtl.uint<1>, !firrtl.uint<4>, !firrtl.uint<4>) -> !firrtl.uint<4>
  firrtl.strictconnect %out, %0 : !firrtl.uint<4>

  // CHECK: firrtl.strictconnect %out, %c7_ui4
  %c7_ui4 = firrtl.constant 7 : !firrtl.uint<4>
  %c0_ui1 = firrtl.constant 0 : !firrtl.uint<1>
  %2 = firrtl.mux (%c0_ui1, %in, %c7_ui4) : (!firrtl.uint<1>, !firrtl.uint<4>, !firrtl.uint<4>) -> !firrtl.uint<4>
  firrtl.strictconnect %out, %2 : !firrtl.uint<4>

  // CHECK: firrtl.strictconnect %out1, %cond
  %c1_ui1 = firrtl.constant 1 : !firrtl.uint<1>
  %3 = firrtl.mux (%cond, %c1_ui1, %c0_ui1) : (!firrtl.uint<1>, !firrtl.uint<1>, !firrtl.uint<1>) -> !firrtl.uint<1>
  firrtl.strictconnect %out1, %3 : !firrtl.uint<1>

  // CHECK: firrtl.strictconnect %out, %invalid_ui4
  %invalid_ui4 = firrtl.invalidvalue : !firrtl.uint<4>
  %7 = firrtl.mux (%cond, %invalid_ui4, %invalid_ui4) : (!firrtl.uint<1>, !firrtl.uint<4>, !firrtl.uint<4>) -> !firrtl.uint<4>
  firrtl.strictconnect %out, %7 : !firrtl.uint<4>

  %9 = firrtl.multibit_mux %c1_ui1, %c0_ui1, %cond : !firrtl.uint<1>, !firrtl.uint<1>
  // CHECK-NEXT: firrtl.strictconnect %out1, %c0_ui1
  firrtl.strictconnect %out1, %9 : !firrtl.uint<1>

  %10 = firrtl.multibit_mux %cond, %val1, %val2 : !firrtl.uint<1>, !firrtl.uint<1>
  // CHECK-NEXT: %[[MUX:.+]] = firrtl.mux(%cond, %val1, %val2)
  // CHECK-NEXT: firrtl.strictconnect %out1, %[[MUX]]
  firrtl.strictconnect %out1, %10 : !firrtl.uint<1>

  %11 = firrtl.multibit_mux %cond, %val1, %val1, %val1 : !firrtl.uint<1>, !firrtl.uint<1>
  // CHECK-NEXT: firrtl.strictconnect %out1, %val1
  firrtl.strictconnect %out1, %11 : !firrtl.uint<1>

  %c0_ui0 = firrtl.constant 0 : !firrtl.uint<0>
  %12 = firrtl.multibit_mux %c0_ui0, %val1, %val1 :!firrtl.uint<0>, !firrtl.uint<1>
  // CHECK-NEXT: firrtl.strictconnect %out1, %val1
  firrtl.strictconnect %out1, %12 : !firrtl.uint<1>

  %13 = firrtl.mux (%cond, %val0, %val0) : (!firrtl.uint<1>, !firrtl.uint<0>, !firrtl.uint<0>) -> !firrtl.uint<0>
  // CHECK-NEXT: firrtl.strictconnect %out2, %c0_ui0
  firrtl.strictconnect %out2, %13 : !firrtl.uint<0>

  %14 = firrtl.mux (%cond, %c0_ui1, %c1_ui1) : (!firrtl.uint<1>, !firrtl.uint<1>, !firrtl.uint<1>) -> !firrtl.uint<1>
  // CHECK-NEXT: [[V1:%.+]] = firrtl.not %cond
  // CHECK-NEXT: firrtl.strictconnect %out3, [[V1]]
  firrtl.strictconnect %out3, %14 : !firrtl.uint<1>

  %c0_ui4 = firrtl.constant 0 : !firrtl.uint<4>
  %c1_ui4 = firrtl.constant 1 : !firrtl.uint<4>
  %15 = firrtl.mux (%cond, %c0_ui4, %c1_ui4) : (!firrtl.uint<1>, !firrtl.uint<4>, !firrtl.uint<4>) -> !firrtl.uint<4>
  // CHECK-NEXT: [[V2:%.+]] = firrtl.mux(%cond
  // CHECK-NEXT: firrtl.strictconnect %out4, [[V2]]
  firrtl.strictconnect %out4, %15 : !firrtl.uint<4>
}

// CHECK-LABEL: firrtl.module @Pad
firrtl.module @Pad(in %in1u: !firrtl.uint<1>,
                   out %out1u: !firrtl.uint<1>,
                   out %outu: !firrtl.uint<4>,
                   out %outs: !firrtl.sint<4>) {
  // CHECK: firrtl.strictconnect %out1u, %in1u
  %0 = firrtl.pad %in1u, 1 : (!firrtl.uint<1>) -> !firrtl.uint<1>
  firrtl.strictconnect %out1u, %0 : !firrtl.uint<1>

  // CHECK: firrtl.strictconnect %outu, %c1_ui4
  %c1_ui1 = firrtl.constant 1 : !firrtl.uint<1>
  %1 = firrtl.pad %c1_ui1, 4 : (!firrtl.uint<1>) -> !firrtl.uint<4>
  firrtl.strictconnect %outu, %1 : !firrtl.uint<4>

  // CHECK: firrtl.strictconnect %outs, %c-1_si4
  %c1_si1 = firrtl.constant -1 : !firrtl.sint<1>
  %2 = firrtl.pad %c1_si1, 4 : (!firrtl.sint<1>) -> !firrtl.sint<4>
  firrtl.strictconnect %outs, %2 : !firrtl.sint<4>
}

// CHECK-LABEL: firrtl.module @Shl
firrtl.module @Shl(in %in1u: !firrtl.uint<1>,
                   out %out1u: !firrtl.uint<1>,
                   out %outu: !firrtl.uint<4>) {
  // CHECK: firrtl.strictconnect %out1u, %in1u
  %0 = firrtl.shl %in1u, 0 : (!firrtl.uint<1>) -> !firrtl.uint<1>
  firrtl.strictconnect %out1u, %0 : !firrtl.uint<1>

  // CHECK: firrtl.strictconnect %outu, %c8_ui4
  %c1_ui1 = firrtl.constant 1 : !firrtl.uint<1>
  %1 = firrtl.shl %c1_ui1, 3 : (!firrtl.uint<1>) -> !firrtl.uint<4>
  firrtl.strictconnect %outu, %1 : !firrtl.uint<4>
}

// CHECK-LABEL: firrtl.module @Shr
firrtl.module @Shr(in %in1u: !firrtl.uint<1>,
                   in %in4u: !firrtl.uint<4>,
                   in %in1s: !firrtl.sint<1>,
                   in %in4s: !firrtl.sint<4>,
                   in %in0u: !firrtl.uint<0>,
                   out %out1s: !firrtl.sint<1>,
                   out %out1u: !firrtl.uint<1>,
                   out %outu: !firrtl.uint<4>) {
  // CHECK: firrtl.strictconnect %out1u, %in1u
  %0 = firrtl.shr %in1u, 0 : (!firrtl.uint<1>) -> !firrtl.uint<1>
  firrtl.strictconnect %out1u, %0 : !firrtl.uint<1>

  // CHECK: firrtl.strictconnect %out1u, %c0_ui1
  %1 = firrtl.shr %in4u, 4 : (!firrtl.uint<4>) -> !firrtl.uint<1>
  firrtl.strictconnect %out1u, %1 : !firrtl.uint<1>

  // CHECK: firrtl.strictconnect %out1u, %c0_ui1
  %2 = firrtl.shr %in4u, 5 : (!firrtl.uint<4>) -> !firrtl.uint<1>
  firrtl.strictconnect %out1u, %2 : !firrtl.uint<1>

  // CHECK: [[BITS:%.+]] = firrtl.bits %in4s 3 to 3
  // CHECK-NEXT: [[CAST:%.+]] = firrtl.asSInt [[BITS]]
  // CHECK-NEXT: firrtl.strictconnect %out1s, [[CAST]]
  %3 = firrtl.shr %in4s, 3 : (!firrtl.sint<4>) -> !firrtl.sint<1>
  firrtl.strictconnect %out1s, %3 : !firrtl.sint<1>

  // CHECK: [[BITS:%.+]] = firrtl.bits %in4s 3 to 3
  // CHECK-NEXT: [[CAST:%.+]] = firrtl.asSInt [[BITS]]
  // CHECK-NEXT: firrtl.strictconnect %out1s, [[CAST]]
  %4 = firrtl.shr %in4s, 4 : (!firrtl.sint<4>) -> !firrtl.sint<1>
  firrtl.strictconnect %out1s, %4 : !firrtl.sint<1>

  // CHECK: [[BITS:%.+]] = firrtl.bits %in4s 3 to 3
  // CHECK-NEXT: [[CAST:%.+]] = firrtl.asSInt [[BITS]]
  // CHECK-NEXT: firrtl.strictconnect %out1s, [[CAST]]
  %5 = firrtl.shr %in4s, 5 : (!firrtl.sint<4>) -> !firrtl.sint<1>
  firrtl.strictconnect %out1s, %5 : !firrtl.sint<1>

  // CHECK: firrtl.strictconnect %out1u, %c1_ui1
  %c12_ui4 = firrtl.constant 12 : !firrtl.uint<4>
  %6 = firrtl.shr %c12_ui4, 3 : (!firrtl.uint<4>) -> !firrtl.uint<1>
  firrtl.strictconnect %out1u, %6 : !firrtl.uint<1>

  // CHECK: [[BITS:%.+]] = firrtl.bits %in4u 3 to 3
  // CHECK-NEXT: firrtl.strictconnect %out1u, [[BITS]]
  %7 = firrtl.shr %in4u, 3 : (!firrtl.uint<4>) -> !firrtl.uint<1>
  firrtl.strictconnect %out1u, %7 : !firrtl.uint<1>

  // Issue #313: https://github.com/llvm/circt/issues/313
  // CHECK: firrtl.strictconnect %out1s, %in1s : !firrtl.sint<1>
  %8 = firrtl.shr %in1s, 42 : (!firrtl.sint<1>) -> !firrtl.sint<1>
  firrtl.strictconnect %out1s, %8 : !firrtl.sint<1>
}

// CHECK-LABEL: firrtl.module @Tail
firrtl.module @Tail(in %in4u: !firrtl.uint<4>,
                    out %out1u: !firrtl.uint<1>,
                    out %out3u: !firrtl.uint<3>) {
  // CHECK: [[BITS:%.+]] = firrtl.bits %in4u 0 to 0
  // CHECK-NEXT: firrtl.strictconnect %out1u, [[BITS]]
  %0 = firrtl.tail %in4u, 3 : (!firrtl.uint<4>) -> !firrtl.uint<1>
  firrtl.strictconnect %out1u, %0 : !firrtl.uint<1>

  // CHECK: [[BITS:%.+]] = firrtl.bits %in4u 2 to 0
  // CHECK-NEXT: firrtl.strictconnect %out3u, [[BITS]]
  %1 = firrtl.tail %in4u, 1 : (!firrtl.uint<4>) -> !firrtl.uint<3>
  firrtl.strictconnect %out3u, %1 : !firrtl.uint<3>

  // CHECK: firrtl.strictconnect %out3u, %c2_ui3
  %c10_ui4 = firrtl.constant 10 : !firrtl.uint<4>
  %2 = firrtl.tail %c10_ui4, 1 : (!firrtl.uint<4>) -> !firrtl.uint<3>
  firrtl.strictconnect %out3u, %2 : !firrtl.uint<3>
}

// CHECK-LABEL: firrtl.module @Andr
firrtl.module @Andr(in %in0 : !firrtl.uint<0>,
                    out %a: !firrtl.uint<1>, out %b: !firrtl.uint<1>,
                    out %c: !firrtl.uint<1>, out %d: !firrtl.uint<1>,
                    out %e: !firrtl.uint<1>, out %f: !firrtl.uint<1>) {
  %invalid_ui2 = firrtl.invalidvalue : !firrtl.uint<2>
  %c2_ui2 = firrtl.constant 2 : !firrtl.uint<2>
  %c3_ui2 = firrtl.constant 3 : !firrtl.uint<2>
  %cn2_si2 = firrtl.constant -2 : !firrtl.sint<2>
  %cn1_si2 = firrtl.constant -1 : !firrtl.sint<2>
  %0 = firrtl.andr %c2_ui2 : (!firrtl.uint<2>) -> !firrtl.uint<1>
  %1 = firrtl.andr %c3_ui2 : (!firrtl.uint<2>) -> !firrtl.uint<1>
  %2 = firrtl.andr %cn2_si2 : (!firrtl.sint<2>) -> !firrtl.uint<1>
  %3 = firrtl.andr %cn1_si2 : (!firrtl.sint<2>) -> !firrtl.uint<1>
  %4 = firrtl.andr %in0 : (!firrtl.uint<0>) -> !firrtl.uint<1>
  // CHECK: %[[ONE:.+]] = firrtl.constant 1 : !firrtl.uint<1>
  // CHECK: %[[ZERO:.+]] = firrtl.constant 0 : !firrtl.uint<1>
  // CHECK: firrtl.strictconnect %a, %[[ZERO]]
  firrtl.strictconnect %a, %0 : !firrtl.uint<1>
  // CHECK: firrtl.strictconnect %b, %[[ONE]]
  firrtl.strictconnect %b, %1 : !firrtl.uint<1>
  // CHECK: firrtl.strictconnect %c, %[[ZERO]]
  firrtl.strictconnect %c, %2 : !firrtl.uint<1>
  // CHECK: firrtl.strictconnect %d, %[[ONE]]
  firrtl.strictconnect %d, %3 : !firrtl.uint<1>
  // CHECK: firrtl.strictconnect %e, %[[ONE]]
  firrtl.strictconnect %e, %4 : !firrtl.uint<1>
}

// CHECK-LABEL: firrtl.module @Orr
firrtl.module @Orr(in %in0 : !firrtl.uint<0>,
                   out %a: !firrtl.uint<1>, out %b: !firrtl.uint<1>,
                   out %c: !firrtl.uint<1>, out %d: !firrtl.uint<1>,
                   out %e: !firrtl.uint<1>, out %f: !firrtl.uint<1>) {
  %invalid_ui2 = firrtl.invalidvalue : !firrtl.uint<2>
  %c0_ui2 = firrtl.constant 0 : !firrtl.uint<2>
  %c2_ui2 = firrtl.constant 2 : !firrtl.uint<2>
  %cn0_si2 = firrtl.constant 0 : !firrtl.sint<2>
  %cn2_si2 = firrtl.constant -2 : !firrtl.sint<2>
  %0 = firrtl.orr %c0_ui2 : (!firrtl.uint<2>) -> !firrtl.uint<1>
  %1 = firrtl.orr %c2_ui2 : (!firrtl.uint<2>) -> !firrtl.uint<1>
  %2 = firrtl.orr %cn0_si2 : (!firrtl.sint<2>) -> !firrtl.uint<1>
  %3 = firrtl.orr %cn2_si2 : (!firrtl.sint<2>) -> !firrtl.uint<1>
  %4 = firrtl.orr %in0 : (!firrtl.uint<0>) -> !firrtl.uint<1>
  // CHECK-DAG: %[[ZERO:.+]] = firrtl.constant 0 : !firrtl.uint<1>
  // CHECK-DAG: %[[ONE:.+]] = firrtl.constant 1 : !firrtl.uint<1>
  // CHECK: firrtl.strictconnect %a, %[[ZERO]]
  firrtl.strictconnect %a, %0 : !firrtl.uint<1>
  // CHECK: firrtl.strictconnect %b, %[[ONE]]
  firrtl.strictconnect %b, %1 : !firrtl.uint<1>
  // CHECK: firrtl.strictconnect %c, %[[ZERO]]
  firrtl.strictconnect %c, %2 : !firrtl.uint<1>
  // CHECK: firrtl.strictconnect %d, %[[ONE]]
  firrtl.strictconnect %d, %3 : !firrtl.uint<1>
  // CHECK: firrtl.strictconnect %e, %[[ZERO]]
  firrtl.strictconnect %e, %4 : !firrtl.uint<1>
}

// CHECK-LABEL: firrtl.module @Xorr
firrtl.module @Xorr(in %in0 : !firrtl.uint<0>,
                    out %a: !firrtl.uint<1>, out %b: !firrtl.uint<1>,
                    out %c: !firrtl.uint<1>, out %d: !firrtl.uint<1>,
                    out %e: !firrtl.uint<1>, out %f: !firrtl.uint<1>) {
  %invalid_ui2 = firrtl.invalidvalue : !firrtl.uint<2>
  %c3_ui2 = firrtl.constant 3 : !firrtl.uint<2>
  %c2_ui2 = firrtl.constant 2 : !firrtl.uint<2>
  %cn1_si2 = firrtl.constant -1 : !firrtl.sint<2>
  %cn2_si2 = firrtl.constant -2 : !firrtl.sint<2>
  %0 = firrtl.xorr %c3_ui2 : (!firrtl.uint<2>) -> !firrtl.uint<1>
  %1 = firrtl.xorr %c2_ui2 : (!firrtl.uint<2>) -> !firrtl.uint<1>
  %2 = firrtl.xorr %cn1_si2 : (!firrtl.sint<2>) -> !firrtl.uint<1>
  %3 = firrtl.xorr %cn2_si2 : (!firrtl.sint<2>) -> !firrtl.uint<1>
  %4 = firrtl.xorr %in0 : (!firrtl.uint<0>) -> !firrtl.uint<1>
  // CHECK-DAG: %[[ZERO:.+]] = firrtl.constant 0 : !firrtl.uint<1>
  // CHECK-DAG: %[[ONE:.+]] = firrtl.constant 1 : !firrtl.uint<1>
  // CHECK: firrtl.strictconnect %a, %[[ZERO]]
  firrtl.strictconnect %a, %0 : !firrtl.uint<1>
  // CHECK: firrtl.strictconnect %b, %[[ONE]]
  firrtl.strictconnect %b, %1 : !firrtl.uint<1>
  // CHECK: firrtl.strictconnect %c, %[[ZERO]]
  firrtl.strictconnect %c, %2 : !firrtl.uint<1>
  // CHECK: firrtl.strictconnect %d, %[[ONE]]
  firrtl.strictconnect %d, %3 : !firrtl.uint<1>
  // CHECK: firrtl.strictconnect %e, %[[ZERO]]
  firrtl.strictconnect %e, %4 : !firrtl.uint<1>
}

// CHECK-LABEL: firrtl.module @Reduce
firrtl.module @Reduce(in %a: !firrtl.uint<1>, out %b: !firrtl.uint<1>,
                      out %c: !firrtl.uint<1>, out %d: !firrtl.uint<1>) {
  %0 = firrtl.andr %a : (!firrtl.uint<1>) -> !firrtl.uint<1>
  %1 = firrtl.orr %a : (!firrtl.uint<1>) -> !firrtl.uint<1>
  %2 = firrtl.xorr %a : (!firrtl.uint<1>) -> !firrtl.uint<1>
  firrtl.strictconnect %b, %0 : !firrtl.uint<1>
  // CHECK: firrtl.strictconnect %b, %a
  firrtl.strictconnect %c, %1 : !firrtl.uint<1>
  // CHECK: firrtl.strictconnect %c, %a
  firrtl.strictconnect %d, %2 : !firrtl.uint<1>
  // CHECK: firrtl.strictconnect %d, %a
}


// CHECK-LABEL: firrtl.module @subaccess
firrtl.module @subaccess(out %result: !firrtl.uint<8>, in %vec0: !firrtl.vector<uint<8>, 16>) {
  // CHECK: [[TMP:%.+]] = firrtl.subindex %vec0[11]
  // CHECK-NEXT: firrtl.strictconnect %result, [[TMP]]
  %c11_ui8 = firrtl.constant 11 : !firrtl.uint<8>
  %0 = firrtl.subaccess %vec0[%c11_ui8] : !firrtl.vector<uint<8>, 16>, !firrtl.uint<8>
  firrtl.strictconnect %result, %0 :!firrtl.uint<8>
}

// CHECK-LABEL: firrtl.module @subindex
firrtl.module @subindex(out %out : !firrtl.uint<8>) {
  // CHECK: %c8_ui8 = firrtl.constant 8 : !firrtl.uint<8>
  // CHECK: firrtl.strictconnect %out, %c8_ui8 : !firrtl.uint<8>
  %0 = firrtl.aggregateconstant [8 : ui8] : !firrtl.vector<uint<8>, 1>
  %1 = firrtl.subindex %0[0] : !firrtl.vector<uint<8>, 1>
  firrtl.strictconnect %out, %1 : !firrtl.uint<8>
}

// CHECK-LABEL: firrtl.module @subindex_agg
firrtl.module @subindex_agg(out %out : !firrtl.bundle<a: uint<8>>) {
  // CHECK: %0 = firrtl.aggregateconstant [8 : ui8] : !firrtl.bundle<a: uint<8>>
  // CHECK: firrtl.strictconnect %out, %0 : !firrtl.bundle<a: uint<8>>
  %0 = firrtl.aggregateconstant [[8 : ui8]] : !firrtl.vector<bundle<a: uint<8>>, 1>
  %1 = firrtl.subindex %0[0] : !firrtl.vector<bundle<a: uint<8>>, 1>
  firrtl.strictconnect %out, %1 : !firrtl.bundle<a: uint<8>>
}

// CHECK-LABEL: firrtl.module @subfield
firrtl.module @subfield(out %out : !firrtl.uint<8>) {
  // CHECK: %c8_ui8 = firrtl.constant 8 : !firrtl.uint<8>
  // CHECK: firrtl.strictconnect %out, %c8_ui8 : !firrtl.uint<8>
  %0 = firrtl.aggregateconstant [8 : ui8] : !firrtl.bundle<a: uint<8>>
  %1 = firrtl.subfield %0[a] : !firrtl.bundle<a: uint<8>>
  firrtl.strictconnect %out, %1 : !firrtl.uint<8>
}

// CHECK-LABEL: firrtl.module @subfield_agg
firrtl.module @subfield_agg(out %out : !firrtl.vector<uint<8>, 1>) {
  // CHECK: %0 = firrtl.aggregateconstant [8 : ui8] : !firrtl.vector<uint<8>, 1>
  // CHECK: firrtl.strictconnect %out, %0 : !firrtl.vector<uint<8>, 1>
  %0 = firrtl.aggregateconstant [[8 : ui8]] : !firrtl.bundle<a: vector<uint<8>, 1>>
  %1 = firrtl.subfield %0[a] : !firrtl.bundle<a: vector<uint<8>, 1>>
  firrtl.strictconnect %out, %1 : !firrtl.vector<uint<8>, 1>
}

// CHECK-LABEL: firrtl.module @issue326
firrtl.module @issue326(out %tmp57: !firrtl.sint<1>) {
  %c29_si7 = firrtl.constant 29 : !firrtl.sint<7>
  %0 = firrtl.shr %c29_si7, 47 : (!firrtl.sint<7>) -> !firrtl.sint<1>
   // CHECK: c0_si1 = firrtl.constant 0 : !firrtl.sint<1>
   firrtl.strictconnect %tmp57, %0 : !firrtl.sint<1>
}

// CHECK-LABEL: firrtl.module @issue331
firrtl.module @issue331(out %tmp81: !firrtl.sint<1>) {
  // CHECK: %c-1_si1 = firrtl.constant -1 : !firrtl.sint<1>
  %c-1_si1 = firrtl.constant -1 : !firrtl.sint<1>
  %0 = firrtl.shr %c-1_si1, 3 : (!firrtl.sint<1>) -> !firrtl.sint<1>
  firrtl.strictconnect %tmp81, %0 : !firrtl.sint<1>
}

// CHECK-LABEL: firrtl.module @issue432
firrtl.module @issue432(out %tmp8: !firrtl.uint<10>) {
  %c130_si10 = firrtl.constant 130 : !firrtl.sint<10>
  %0 = firrtl.tail %c130_si10, 0 : (!firrtl.sint<10>) -> !firrtl.uint<10>
  firrtl.strictconnect %tmp8, %0 : !firrtl.uint<10>
  // CHECK-NEXT: %c130_ui10 = firrtl.constant 130 : !firrtl.uint<10>
  // CHECK-NEXT: firrtl.strictconnect %tmp8, %c130_ui10
}

// CHECK-LABEL: firrtl.module @issue437
firrtl.module @issue437(out %tmp19: !firrtl.uint<1>) {
  // CHECK-NEXT: %c1_ui1 = firrtl.constant 1 : !firrtl.uint<1>
  %c-1_si1 = firrtl.constant -1 : !firrtl.sint<1>
  %0 = firrtl.bits %c-1_si1 0 to 0 : (!firrtl.sint<1>) -> !firrtl.uint<1>
  firrtl.strictconnect %tmp19, %0 : !firrtl.uint<1>
}

// https://github.com/llvm/circt/issues/516
// CHECK-LABEL: @issue516
// CHECK-NEXT: [[TMP:%.+]] = firrtl.constant 0 : !firrtl.uint<0>
// CHECK-NEXT: firrtl.strictconnect %tmp3, [[TMP]] : !firrtl.uint<0>
firrtl.module @issue516(in %inp_0: !firrtl.uint<0>, out %tmp3: !firrtl.uint<0>) {
  %0 = firrtl.div %inp_0, %inp_0 : (!firrtl.uint<0>, !firrtl.uint<0>) -> !firrtl.uint<0>
  firrtl.strictconnect %tmp3, %0 : !firrtl.uint<0>
}

// https://github.com/llvm/circt/issues/591
// CHECK-LABEL: @reg_cst_prop1
// CHECK-NEXT:   %c5_ui8 = firrtl.constant 5 : !firrtl.uint<8>
// CHECK-NEXT:   firrtl.strictconnect %out_b, %c5_ui8 : !firrtl.uint<8>
// CHECK-NEXT:  }
firrtl.module @reg_cst_prop1(in %clock: !firrtl.clock, out %out_b: !firrtl.uint<8>) {
  %c5_ui8 = firrtl.constant 5 : !firrtl.uint<8>
<<<<<<< HEAD
  %_tmp_a = firrtl.reg droppable_name %clock {name = "_tmp_a"} : !firrtl.uint<8>
  %tmp_b = firrtl.reg droppable_name %clock {name = "_tmp_b"} : !firrtl.uint<8>
  firrtl.strictconnect %_tmp_a, %c5_ui8 : !firrtl.uint<8>
  firrtl.strictconnect %tmp_b, %_tmp_a : !firrtl.uint<8>
  firrtl.strictconnect %out_b, %tmp_b : !firrtl.uint<8>
=======
  %_tmp_a = firrtl.reg droppable_name %clock {name = "_tmp_a"} : !firrtl.clock, !firrtl.uint<8>
  %tmp_b = firrtl.reg droppable_name %clock {name = "_tmp_b"} : !firrtl.clock, !firrtl.uint<8>
  firrtl.connect %_tmp_a, %c5_ui8 : !firrtl.uint<8>, !firrtl.uint<8>
  firrtl.connect %tmp_b, %_tmp_a : !firrtl.uint<8>, !firrtl.uint<8>
  firrtl.connect %out_b, %tmp_b : !firrtl.uint<8>, !firrtl.uint<8>
>>>>>>> 56c7179b
}

// Check for DontTouch annotation
// CHECK-LABEL: @reg_cst_prop1_DontTouch
// CHECK-NEXT:      %c5_ui8 = firrtl.constant 5 : !firrtl.uint<8>
// CHECK-NEXT:      %tmp_a = firrtl.reg sym @reg1 %clock : !firrtl.clock, !firrtl.uint<8>
// CHECK-NEXT:      %tmp_b = firrtl.reg %clock  : !firrtl.clock, !firrtl.uint<8>
// CHECK-NEXT:      firrtl.strictconnect %tmp_a, %c5_ui8 : !firrtl.uint<8>
// CHECK-NEXT:      firrtl.strictconnect %tmp_b, %tmp_a : !firrtl.uint<8>
// CHECK-NEXT:      firrtl.strictconnect %out_b, %tmp_b : !firrtl.uint<8>

firrtl.module @reg_cst_prop1_DontTouch(in %clock: !firrtl.clock, out %out_b: !firrtl.uint<8>) {
  %c5_ui8 = firrtl.constant 5 : !firrtl.uint<8>
<<<<<<< HEAD
  %_tmp_a = firrtl.reg  sym @reg1 %clock {name = "tmp_a"} : !firrtl.uint<8>
  %_tmp_b = firrtl.reg %clock {name = "tmp_b"} : !firrtl.uint<8>
  firrtl.strictconnect %_tmp_a, %c5_ui8 : !firrtl.uint<8>
  firrtl.strictconnect %_tmp_b, %_tmp_a : !firrtl.uint<8>
  firrtl.strictconnect %out_b, %_tmp_b : !firrtl.uint<8>
=======
  %_tmp_a = firrtl.reg  sym @reg1 %clock {name = "tmp_a"} : !firrtl.clock, !firrtl.uint<8>
  %_tmp_b = firrtl.reg %clock {name = "tmp_b"} : !firrtl.clock, !firrtl.uint<8>
  firrtl.connect %_tmp_a, %c5_ui8 : !firrtl.uint<8>, !firrtl.uint<8>
  firrtl.connect %_tmp_b, %_tmp_a : !firrtl.uint<8>, !firrtl.uint<8>
  firrtl.connect %out_b, %_tmp_b : !firrtl.uint<8>, !firrtl.uint<8>
>>>>>>> 56c7179b
}
// CHECK-LABEL: @reg_cst_prop2
// CHECK-NEXT:   %c5_ui8 = firrtl.constant 5 : !firrtl.uint<8>
// CHECK-NEXT:   firrtl.strictconnect %out_b, %c5_ui8 : !firrtl.uint<8>
// CHECK-NEXT:  }
firrtl.module @reg_cst_prop2(in %clock: !firrtl.clock, out %out_b: !firrtl.uint<8>) {
<<<<<<< HEAD
  %_tmp_b = firrtl.reg droppable_name %clock {name = "_tmp_b"} : !firrtl.uint<8>
  firrtl.strictconnect %out_b, %_tmp_b : !firrtl.uint<8>
=======
  %_tmp_b = firrtl.reg droppable_name %clock {name = "_tmp_b"} : !firrtl.clock, !firrtl.uint<8>
  firrtl.connect %out_b, %_tmp_b : !firrtl.uint<8>, !firrtl.uint<8>
>>>>>>> 56c7179b

  %_tmp_a = firrtl.reg droppable_name %clock {name = "_tmp_a"} : !firrtl.clock, !firrtl.uint<8>
  %c5_ui8 = firrtl.constant 5 : !firrtl.uint<8>
  firrtl.strictconnect %_tmp_a, %c5_ui8 : !firrtl.uint<8>
  firrtl.strictconnect %_tmp_b, %_tmp_a : !firrtl.uint<8>
}

// CHECK-LABEL: @reg_cst_prop3
// CHECK-NEXT:   %c0_ui8 = firrtl.constant 0 : !firrtl.uint<8>
// CHECK-NEXT:   firrtl.strictconnect %out_b, %c0_ui8 : !firrtl.uint<8>
// CHECK-NEXT:  }
firrtl.module @reg_cst_prop3(in %clock: !firrtl.clock, out %out_b: !firrtl.uint<8>) {
  %_tmp_a = firrtl.reg droppable_name %clock {name = "_tmp_a"} : !firrtl.clock, !firrtl.uint<8>
  %c5_ui8 = firrtl.constant 5 : !firrtl.uint<8>
  firrtl.strictconnect %_tmp_a, %c5_ui8 : !firrtl.uint<8>

  %xor = firrtl.xor %_tmp_a, %c5_ui8 : (!firrtl.uint<8>, !firrtl.uint<8>) -> !firrtl.uint<8>
  firrtl.strictconnect %out_b, %xor : !firrtl.uint<8>
}

// https://github.com/llvm/circt/issues/788

// CHECK-LABEL: @AttachMerge
firrtl.module @AttachMerge(in %a: !firrtl.analog<1>, in %b: !firrtl.analog<1>,
                           in %c: !firrtl.analog<1>) {
  // CHECK-NEXT: firrtl.attach %c, %b, %a :
  // CHECK-NEXT: }
  firrtl.attach %b, %a : !firrtl.analog<1>, !firrtl.analog<1>
  firrtl.attach %c, %b : !firrtl.analog<1>, !firrtl.analog<1>
}

// CHECK-LABEL: @AttachDeadWire
firrtl.module @AttachDeadWire(in %a: !firrtl.analog<1>, in %b: !firrtl.analog<1>) {
  // CHECK-NEXT: firrtl.attach %a, %b :
  // CHECK-NEXT: }
  %c = firrtl.wire  : !firrtl.analog<1>
  firrtl.attach %a, %b, %c : !firrtl.analog<1>, !firrtl.analog<1>, !firrtl.analog<1>
}

// CHECK-LABEL: @AttachOpts
firrtl.module @AttachOpts(in %a: !firrtl.analog<1>) {
  // CHECK-NEXT: }
  %b = firrtl.wire  : !firrtl.analog<1>
  firrtl.attach %b, %a : !firrtl.analog<1>, !firrtl.analog<1>
}

// CHECK-LABEL: @AttachDeadWireDontTouch
firrtl.module @AttachDeadWireDontTouch(in %a: !firrtl.analog<1>, in %b: !firrtl.analog<1>) {
  // CHECK-NEXT: %c = firrtl.wire
  // CHECK-NEXT: firrtl.attach %a, %b, %c :
  // CHECK-NEXT: }
  %c = firrtl.wire sym @s1 : !firrtl.analog<1>
  firrtl.attach %a, %b, %c : !firrtl.analog<1>, !firrtl.analog<1>, !firrtl.analog<1>
}

// CHECK-LABEL: @wire_cst_prop1
// CHECK-NEXT:   %c10_ui9 = firrtl.constant 10 : !firrtl.uint<9>
// CHECK-NEXT:   firrtl.strictconnect %out_b, %c10_ui9 : !firrtl.uint<9>
// CHECK-NEXT:  }
firrtl.module @wire_cst_prop1(out %out_b: !firrtl.uint<9>) {
  %_tmp_a = firrtl.wire droppable_name : !firrtl.uint<8>
  %c5_ui8 = firrtl.constant 5 : !firrtl.uint<8>
  firrtl.strictconnect %_tmp_a, %c5_ui8 : !firrtl.uint<8>

  %xor = firrtl.add %_tmp_a, %c5_ui8 : (!firrtl.uint<8>, !firrtl.uint<8>) -> !firrtl.uint<9>
  firrtl.strictconnect %out_b, %xor : !firrtl.uint<9>
}

// CHECK-LABEL: @wire_port_prop1
// CHECK-NEXT:   firrtl.strictconnect %out_b, %in_a : !firrtl.uint<9>
// CHECK-NEXT:  }
firrtl.module @wire_port_prop1(in %in_a: !firrtl.uint<9>, out %out_b: !firrtl.uint<9>) {
  %_tmp = firrtl.wire droppable_name : !firrtl.uint<9>
  firrtl.strictconnect %_tmp, %in_a : !firrtl.uint<9>

  firrtl.strictconnect %out_b, %_tmp : !firrtl.uint<9>
}

// CHECK-LABEL: @LEQOutsideBounds
firrtl.module @LEQOutsideBounds(
  in %a: !firrtl.uint<3>,
  in %b: !firrtl.sint<3>,
  out %y0: !firrtl.uint<1>,
  out %y1: !firrtl.uint<1>,
  out %y2: !firrtl.uint<1>,
  out %y3: !firrtl.uint<1>,
  out %y4: !firrtl.uint<1>,
  out %y5: !firrtl.uint<1>
) {
  // CHECK-NEXT: [[_:.+]] = firrtl.constant
  // CHECK-NEXT: [[_:.+]] = firrtl.constant
  %cm5_si = firrtl.constant -5 : !firrtl.sint
  %cm6_si = firrtl.constant -6 : !firrtl.sint
  %c3_si = firrtl.constant 3 : !firrtl.sint
  %c4_si = firrtl.constant 4 : !firrtl.sint
  %c7_ui = firrtl.constant 7 : !firrtl.uint
  %c8_ui = firrtl.constant 8 : !firrtl.uint

  // a <= 7 -> 1
  // a <= 8 -> 1
  %0 = firrtl.leq %a, %c7_ui : (!firrtl.uint<3>, !firrtl.uint) -> !firrtl.uint<1>
  %1 = firrtl.leq %a, %c8_ui : (!firrtl.uint<3>, !firrtl.uint) -> !firrtl.uint<1>
  firrtl.strictconnect %y0, %0 : !firrtl.uint<1>
  firrtl.strictconnect %y1, %1 : !firrtl.uint<1>
  // CHECK-NEXT: firrtl.strictconnect %y0, %c1_ui1
  // CHECK-NEXT: firrtl.strictconnect %y1, %c1_ui1

  // b <= 3 -> 1
  // b <= 4 -> 1
  %2 = firrtl.leq %b, %c3_si : (!firrtl.sint<3>, !firrtl.sint) -> !firrtl.uint<1>
  %3 = firrtl.leq %b, %c4_si : (!firrtl.sint<3>, !firrtl.sint) -> !firrtl.uint<1>
  firrtl.strictconnect %y2, %2 : !firrtl.uint<1>
  firrtl.strictconnect %y3, %3 : !firrtl.uint<1>
  // CHECK-NEXT: firrtl.strictconnect %y2, %c1_ui1
  // CHECK-NEXT: firrtl.strictconnect %y3, %c1_ui1

  // b <= -5 -> 0
  // b <= -6 -> 0
  %4 = firrtl.leq %b, %cm5_si : (!firrtl.sint<3>, !firrtl.sint) -> !firrtl.uint<1>
  %5 = firrtl.leq %b, %cm6_si : (!firrtl.sint<3>, !firrtl.sint) -> !firrtl.uint<1>
  firrtl.strictconnect %y4, %4 : !firrtl.uint<1>
  firrtl.strictconnect %y5, %5 : !firrtl.uint<1>
  // CHECK-NEXT: firrtl.strictconnect %y4, %c0_ui1
  // CHECK-NEXT: firrtl.strictconnect %y5, %c0_ui1
}

// CHECK-LABEL: @LTOutsideBounds
firrtl.module @LTOutsideBounds(
  in %a: !firrtl.uint<3>,
  in %b: !firrtl.sint<3>,
  out %y0: !firrtl.uint<1>,
  out %y1: !firrtl.uint<1>,
  out %y2: !firrtl.uint<1>,
  out %y3: !firrtl.uint<1>,
  out %y4: !firrtl.uint<1>,
  out %y5: !firrtl.uint<1>
) {
  // CHECK-NEXT: [[_:.+]] = firrtl.constant
  // CHECK-NEXT: [[_:.+]] = firrtl.constant
  %cm4_si = firrtl.constant -4 : !firrtl.sint
  %cm5_si = firrtl.constant -5 : !firrtl.sint
  %c4_si = firrtl.constant 4 : !firrtl.sint
  %c5_si = firrtl.constant 5 : !firrtl.sint
  %c8_ui = firrtl.constant 8 : !firrtl.uint
  %c9_ui = firrtl.constant 9 : !firrtl.uint

  // a < 8 -> 1
  // a < 9 -> 1
  %0 = firrtl.lt %a, %c8_ui : (!firrtl.uint<3>, !firrtl.uint) -> !firrtl.uint<1>
  %1 = firrtl.lt %a, %c9_ui : (!firrtl.uint<3>, !firrtl.uint) -> !firrtl.uint<1>
  firrtl.strictconnect %y0, %0 : !firrtl.uint<1>
  firrtl.strictconnect %y1, %1 : !firrtl.uint<1>
  // CHECK-NEXT: firrtl.strictconnect %y0, %c1_ui1
  // CHECK-NEXT: firrtl.strictconnect %y1, %c1_ui1

  // b < 4 -> 1
  // b < 5 -> 1
  %2 = firrtl.lt %b, %c4_si : (!firrtl.sint<3>, !firrtl.sint) -> !firrtl.uint<1>
  %3 = firrtl.lt %b, %c5_si : (!firrtl.sint<3>, !firrtl.sint) -> !firrtl.uint<1>
  firrtl.strictconnect %y2, %2 : !firrtl.uint<1>
  firrtl.strictconnect %y3, %3 : !firrtl.uint<1>
  // CHECK-NEXT: firrtl.strictconnect %y2, %c1_ui1
  // CHECK-NEXT: firrtl.strictconnect %y3, %c1_ui1

  // b < -4 -> 0
  // b < -5 -> 0
  %4 = firrtl.lt %b, %cm4_si : (!firrtl.sint<3>, !firrtl.sint) -> !firrtl.uint<1>
  %5 = firrtl.lt %b, %cm5_si : (!firrtl.sint<3>, !firrtl.sint) -> !firrtl.uint<1>
  firrtl.strictconnect %y4, %4 : !firrtl.uint<1>
  firrtl.strictconnect %y5, %5 : !firrtl.uint<1>
  // CHECK-NEXT: firrtl.strictconnect %y4, %c0_ui1
  // CHECK-NEXT: firrtl.strictconnect %y5, %c0_ui1
}

// CHECK-LABEL: @GEQOutsideBounds
firrtl.module @GEQOutsideBounds(
  in %a: !firrtl.uint<3>,
  in %b: !firrtl.sint<3>,
  out %y0: !firrtl.uint<1>,
  out %y1: !firrtl.uint<1>,
  out %y2: !firrtl.uint<1>,
  out %y3: !firrtl.uint<1>,
  out %y4: !firrtl.uint<1>,
  out %y5: !firrtl.uint<1>
) {
  // CHECK-NEXT: [[_:.+]] = firrtl.constant
  // CHECK-NEXT: [[_:.+]] = firrtl.constant
  %cm4_si = firrtl.constant -4 : !firrtl.sint
  %cm5_si = firrtl.constant -5 : !firrtl.sint
  %c4_si = firrtl.constant 4 : !firrtl.sint
  %c5_si = firrtl.constant 5 : !firrtl.sint
  %c8_ui = firrtl.constant 8 : !firrtl.uint
  %c9_ui = firrtl.constant 9 : !firrtl.uint

  // a >= 8 -> 0
  // a >= 9 -> 0
  %0 = firrtl.geq %a, %c8_ui : (!firrtl.uint<3>, !firrtl.uint) -> !firrtl.uint<1>
  %1 = firrtl.geq %a, %c9_ui : (!firrtl.uint<3>, !firrtl.uint) -> !firrtl.uint<1>
  firrtl.strictconnect %y0, %0 : !firrtl.uint<1>
  firrtl.strictconnect %y1, %1 : !firrtl.uint<1>
  // CHECK-NEXT: firrtl.strictconnect %y0, %c0_ui1
  // CHECK-NEXT: firrtl.strictconnect %y1, %c0_ui1

  // b >= 4 -> 0
  // b >= 5 -> 0
  %2 = firrtl.geq %b, %c4_si : (!firrtl.sint<3>, !firrtl.sint) -> !firrtl.uint<1>
  %3 = firrtl.geq %b, %c5_si : (!firrtl.sint<3>, !firrtl.sint) -> !firrtl.uint<1>
  firrtl.strictconnect %y2, %2 : !firrtl.uint<1>
  firrtl.strictconnect %y3, %3 : !firrtl.uint<1>
  // CHECK-NEXT: firrtl.strictconnect %y2, %c0_ui1
  // CHECK-NEXT: firrtl.strictconnect %y3, %c0_ui1

  // b >= -4 -> 1
  // b >= -5 -> 1
  %4 = firrtl.geq %b, %cm4_si : (!firrtl.sint<3>, !firrtl.sint) -> !firrtl.uint<1>
  %5 = firrtl.geq %b, %cm5_si : (!firrtl.sint<3>, !firrtl.sint) -> !firrtl.uint<1>
  firrtl.strictconnect %y4, %4 : !firrtl.uint<1>
  firrtl.strictconnect %y5, %5 : !firrtl.uint<1>
  // CHECK-NEXT: firrtl.strictconnect %y4, %c1_ui1
  // CHECK-NEXT: firrtl.strictconnect %y5, %c1_ui1
}

// CHECK-LABEL: @GTOutsideBounds
firrtl.module @GTOutsideBounds(
  in %a: !firrtl.uint<3>,
  in %b: !firrtl.sint<3>,
  out %y0: !firrtl.uint<1>,
  out %y1: !firrtl.uint<1>,
  out %y2: !firrtl.uint<1>,
  out %y3: !firrtl.uint<1>,
  out %y4: !firrtl.uint<1>,
  out %y5: !firrtl.uint<1>
) {
  // CHECK-NEXT: [[_:.+]] = firrtl.constant
  // CHECK-NEXT: [[_:.+]] = firrtl.constant
  %cm5_si = firrtl.constant -5 : !firrtl.sint
  %cm6_si = firrtl.constant -6 : !firrtl.sint
  %c3_si = firrtl.constant 3 : !firrtl.sint
  %c4_si = firrtl.constant 4 : !firrtl.sint
  %c7_ui = firrtl.constant 7 : !firrtl.uint
  %c8_ui = firrtl.constant 8 : !firrtl.uint

  // a > 7 -> 0
  // a > 8 -> 0
  %0 = firrtl.gt %a, %c7_ui : (!firrtl.uint<3>, !firrtl.uint) -> !firrtl.uint<1>
  %1 = firrtl.gt %a, %c8_ui : (!firrtl.uint<3>, !firrtl.uint) -> !firrtl.uint<1>
  firrtl.strictconnect %y0, %0 : !firrtl.uint<1>
  firrtl.strictconnect %y1, %1 : !firrtl.uint<1>
  // CHECK-NEXT: firrtl.strictconnect %y0, %c0_ui1
  // CHECK-NEXT: firrtl.strictconnect %y1, %c0_ui1

  // b > 3 -> 0
  // b > 4 -> 0
  %2 = firrtl.gt %b, %c3_si : (!firrtl.sint<3>, !firrtl.sint) -> !firrtl.uint<1>
  %3 = firrtl.gt %b, %c4_si : (!firrtl.sint<3>, !firrtl.sint) -> !firrtl.uint<1>
  firrtl.strictconnect %y2, %2 : !firrtl.uint<1>
  firrtl.strictconnect %y3, %3 : !firrtl.uint<1>
  // CHECK-NEXT: firrtl.strictconnect %y2, %c0_ui1
  // CHECK-NEXT: firrtl.strictconnect %y3, %c0_ui1

  // b > -5 -> 1
  // b > -6 -> 1
  %4 = firrtl.gt %b, %cm5_si : (!firrtl.sint<3>, !firrtl.sint) -> !firrtl.uint<1>
  %5 = firrtl.gt %b, %cm6_si : (!firrtl.sint<3>, !firrtl.sint) -> !firrtl.uint<1>
  firrtl.strictconnect %y4, %4 : !firrtl.uint<1>
  firrtl.strictconnect %y5, %5 : !firrtl.uint<1>
  // CHECK-NEXT: firrtl.strictconnect %y4, %c1_ui1
  // CHECK-NEXT: firrtl.strictconnect %y5, %c1_ui1
}

// CHECK-LABEL: @ComparisonOfDifferentWidths
firrtl.module @ComparisonOfDifferentWidths(
  out %y0: !firrtl.uint<1>,
  out %y1: !firrtl.uint<1>,
  out %y2: !firrtl.uint<1>,
  out %y3: !firrtl.uint<1>,
  out %y4: !firrtl.uint<1>,
  out %y5: !firrtl.uint<1>,
  out %y6: !firrtl.uint<1>,
  out %y7: !firrtl.uint<1>,
  out %y8: !firrtl.uint<1>,
  out %y9: !firrtl.uint<1>,
  out %y10: !firrtl.uint<1>,
  out %y11: !firrtl.uint<1>
) {
  // CHECK-NEXT: [[_:.+]] = firrtl.constant
  // CHECK-NEXT: [[_:.+]] = firrtl.constant
  %c3_si3 = firrtl.constant 3 : !firrtl.sint<3>
  %c4_si4 = firrtl.constant 4 : !firrtl.sint<4>
  %c3_ui2 = firrtl.constant 3 : !firrtl.uint<2>
  %c4_ui3 = firrtl.constant 4 : !firrtl.uint<3>

  %0 = firrtl.leq %c3_ui2, %c4_ui3 : (!firrtl.uint<2>, !firrtl.uint<3>) -> !firrtl.uint<1>
  %1 = firrtl.leq %c3_si3, %c4_si4 : (!firrtl.sint<3>, !firrtl.sint<4>) -> !firrtl.uint<1>
  %2 = firrtl.lt %c3_ui2, %c4_ui3 : (!firrtl.uint<2>, !firrtl.uint<3>) -> !firrtl.uint<1>
  %3 = firrtl.lt %c3_si3, %c4_si4 : (!firrtl.sint<3>, !firrtl.sint<4>) -> !firrtl.uint<1>
  %4 = firrtl.geq %c3_ui2, %c4_ui3 : (!firrtl.uint<2>, !firrtl.uint<3>) -> !firrtl.uint<1>
  %5 = firrtl.geq %c3_si3, %c4_si4 : (!firrtl.sint<3>, !firrtl.sint<4>) -> !firrtl.uint<1>
  %6 = firrtl.gt %c3_ui2, %c4_ui3 : (!firrtl.uint<2>, !firrtl.uint<3>) -> !firrtl.uint<1>
  %7 = firrtl.gt %c3_si3, %c4_si4 : (!firrtl.sint<3>, !firrtl.sint<4>) -> !firrtl.uint<1>
  %8 = firrtl.eq %c3_ui2, %c4_ui3 : (!firrtl.uint<2>, !firrtl.uint<3>) -> !firrtl.uint<1>
  %9 = firrtl.eq %c3_si3, %c4_si4 : (!firrtl.sint<3>, !firrtl.sint<4>) -> !firrtl.uint<1>
  %10 = firrtl.neq %c3_ui2, %c4_ui3 : (!firrtl.uint<2>, !firrtl.uint<3>) -> !firrtl.uint<1>
  %11 = firrtl.neq %c3_si3, %c4_si4 : (!firrtl.sint<3>, !firrtl.sint<4>) -> !firrtl.uint<1>

  firrtl.strictconnect %y0, %0 : !firrtl.uint<1>
  firrtl.strictconnect %y1, %1 : !firrtl.uint<1>
  firrtl.strictconnect %y2, %2 : !firrtl.uint<1>
  firrtl.strictconnect %y3, %3 : !firrtl.uint<1>
  firrtl.strictconnect %y4, %4 : !firrtl.uint<1>
  firrtl.strictconnect %y5, %5 : !firrtl.uint<1>
  firrtl.strictconnect %y6, %6 : !firrtl.uint<1>
  firrtl.strictconnect %y7, %7 : !firrtl.uint<1>
  firrtl.strictconnect %y8, %8 : !firrtl.uint<1>
  firrtl.strictconnect %y9, %9 : !firrtl.uint<1>
  firrtl.strictconnect %y10, %10 : !firrtl.uint<1>
  firrtl.strictconnect %y11, %11 : !firrtl.uint<1>
  // CHECK-NEXT: firrtl.strictconnect %y0, %c1_ui1
  // CHECK-NEXT: firrtl.strictconnect %y1, %c1_ui1
  // CHECK-NEXT: firrtl.strictconnect %y2, %c1_ui1
  // CHECK-NEXT: firrtl.strictconnect %y3, %c1_ui1
  // CHECK-NEXT: firrtl.strictconnect %y4, %c0_ui1
  // CHECK-NEXT: firrtl.strictconnect %y5, %c0_ui1
  // CHECK-NEXT: firrtl.strictconnect %y6, %c0_ui1
  // CHECK-NEXT: firrtl.strictconnect %y7, %c0_ui1
  // CHECK-NEXT: firrtl.strictconnect %y8, %c0_ui1
  // CHECK-NEXT: firrtl.strictconnect %y9, %c0_ui1
  // CHECK-NEXT: firrtl.strictconnect %y10, %c1_ui1
  // CHECK-NEXT: firrtl.strictconnect %y11, %c1_ui1
}

// CHECK-LABEL: @ComparisonOfZeroAndNonzeroWidths
firrtl.module @ComparisonOfZeroAndNonzeroWidths(
  in %xu: !firrtl.uint<0>,
  in %xs: !firrtl.sint<0>,
  out %y0: !firrtl.uint<1>,
  out %y1: !firrtl.uint<1>,
  out %y2: !firrtl.uint<1>,
  out %y3: !firrtl.uint<1>,
  out %y4: !firrtl.uint<1>,
  out %y5: !firrtl.uint<1>,
  out %y6: !firrtl.uint<1>,
  out %y7: !firrtl.uint<1>,
  out %y8: !firrtl.uint<1>,
  out %y9: !firrtl.uint<1>,
  out %y10: !firrtl.uint<1>,
  out %y11: !firrtl.uint<1>,
  out %y12: !firrtl.uint<1>,
  out %y13: !firrtl.uint<1>,
  out %y14: !firrtl.uint<1>,
  out %y15: !firrtl.uint<1>,
  out %y16: !firrtl.uint<1>,
  out %y17: !firrtl.uint<1>,
  out %y18: !firrtl.uint<1>,
  out %y19: !firrtl.uint<1>,
  out %y20: !firrtl.uint<1>,
  out %y21: !firrtl.uint<1>,
  out %y22: !firrtl.uint<1>,
  out %y23: !firrtl.uint<1>
) {
  %c0_si4 = firrtl.constant 0 : !firrtl.sint<4>
  %c0_ui4 = firrtl.constant 0 : !firrtl.uint<4>
  %c4_si4 = firrtl.constant 4 : !firrtl.sint<4>
  %c4_ui4 = firrtl.constant 4 : !firrtl.uint<4>

  %0 = firrtl.leq %xu, %c0_ui4 : (!firrtl.uint<0>, !firrtl.uint<4>) -> !firrtl.uint<1>
  %1 = firrtl.leq %xu, %c4_ui4 : (!firrtl.uint<0>, !firrtl.uint<4>) -> !firrtl.uint<1>
  %2 = firrtl.leq %xs, %c0_si4 : (!firrtl.sint<0>, !firrtl.sint<4>) -> !firrtl.uint<1>
  %3 = firrtl.leq %xs, %c4_si4 : (!firrtl.sint<0>, !firrtl.sint<4>) -> !firrtl.uint<1>
  %4 = firrtl.lt %xu, %c0_ui4 : (!firrtl.uint<0>, !firrtl.uint<4>) -> !firrtl.uint<1>
  %5 = firrtl.lt %xu, %c4_ui4 : (!firrtl.uint<0>, !firrtl.uint<4>) -> !firrtl.uint<1>
  %6 = firrtl.lt %xs, %c0_si4 : (!firrtl.sint<0>, !firrtl.sint<4>) -> !firrtl.uint<1>
  %7 = firrtl.lt %xs, %c4_si4 : (!firrtl.sint<0>, !firrtl.sint<4>) -> !firrtl.uint<1>
  %8 = firrtl.geq %xu, %c0_ui4 : (!firrtl.uint<0>, !firrtl.uint<4>) -> !firrtl.uint<1>
  %9 = firrtl.geq %xu, %c4_ui4 : (!firrtl.uint<0>, !firrtl.uint<4>) -> !firrtl.uint<1>
  %10 = firrtl.geq %xs, %c0_si4 : (!firrtl.sint<0>, !firrtl.sint<4>) -> !firrtl.uint<1>
  %11 = firrtl.geq %xs, %c4_si4 : (!firrtl.sint<0>, !firrtl.sint<4>) -> !firrtl.uint<1>
  %12 = firrtl.gt %xu, %c0_ui4 : (!firrtl.uint<0>, !firrtl.uint<4>) -> !firrtl.uint<1>
  %13 = firrtl.gt %xu, %c4_ui4 : (!firrtl.uint<0>, !firrtl.uint<4>) -> !firrtl.uint<1>
  %14 = firrtl.gt %xs, %c0_si4 : (!firrtl.sint<0>, !firrtl.sint<4>) -> !firrtl.uint<1>
  %15 = firrtl.gt %xs, %c4_si4 : (!firrtl.sint<0>, !firrtl.sint<4>) -> !firrtl.uint<1>
  %16 = firrtl.eq %xu, %c0_ui4 : (!firrtl.uint<0>, !firrtl.uint<4>) -> !firrtl.uint<1>
  %17 = firrtl.eq %xu, %c4_ui4 : (!firrtl.uint<0>, !firrtl.uint<4>) -> !firrtl.uint<1>
  %18 = firrtl.eq %xs, %c0_si4 : (!firrtl.sint<0>, !firrtl.sint<4>) -> !firrtl.uint<1>
  %19 = firrtl.eq %xs, %c4_si4 : (!firrtl.sint<0>, !firrtl.sint<4>) -> !firrtl.uint<1>
  %20 = firrtl.neq %xu, %c0_ui4 : (!firrtl.uint<0>, !firrtl.uint<4>) -> !firrtl.uint<1>
  %21 = firrtl.neq %xu, %c4_ui4 : (!firrtl.uint<0>, !firrtl.uint<4>) -> !firrtl.uint<1>
  %22 = firrtl.neq %xs, %c0_si4 : (!firrtl.sint<0>, !firrtl.sint<4>) -> !firrtl.uint<1>
  %23 = firrtl.neq %xs, %c4_si4 : (!firrtl.sint<0>, !firrtl.sint<4>) -> !firrtl.uint<1>

  firrtl.strictconnect %y0, %0 : !firrtl.uint<1>
  firrtl.strictconnect %y1, %1 : !firrtl.uint<1>
  firrtl.strictconnect %y2, %2 : !firrtl.uint<1>
  firrtl.strictconnect %y3, %3 : !firrtl.uint<1>
  firrtl.strictconnect %y4, %4 : !firrtl.uint<1>
  firrtl.strictconnect %y5, %5 : !firrtl.uint<1>
  firrtl.strictconnect %y6, %6 : !firrtl.uint<1>
  firrtl.strictconnect %y7, %7 : !firrtl.uint<1>
  firrtl.strictconnect %y8, %8 : !firrtl.uint<1>
  firrtl.strictconnect %y9, %9 : !firrtl.uint<1>
  firrtl.strictconnect %y10, %10 : !firrtl.uint<1>
  firrtl.strictconnect %y11, %11 : !firrtl.uint<1>
  firrtl.strictconnect %y12, %12 : !firrtl.uint<1>
  firrtl.strictconnect %y13, %13 : !firrtl.uint<1>
  firrtl.strictconnect %y14, %14 : !firrtl.uint<1>
  firrtl.strictconnect %y15, %15 : !firrtl.uint<1>
  firrtl.strictconnect %y16, %16 : !firrtl.uint<1>
  firrtl.strictconnect %y17, %17 : !firrtl.uint<1>
  firrtl.strictconnect %y18, %18 : !firrtl.uint<1>
  firrtl.strictconnect %y19, %19 : !firrtl.uint<1>
  firrtl.strictconnect %y20, %20 : !firrtl.uint<1>
  firrtl.strictconnect %y21, %21 : !firrtl.uint<1>
  firrtl.strictconnect %y22, %22 : !firrtl.uint<1>
  firrtl.strictconnect %y23, %23 : !firrtl.uint<1>
  // CHECK: firrtl.strictconnect %y0, %c1_ui1
  // CHECK: firrtl.strictconnect %y1, %c1_ui1
  // CHECK: firrtl.strictconnect %y2, %c1_ui1
  // CHECK: firrtl.strictconnect %y3, %c1_ui1
  // CHECK: firrtl.strictconnect %y4, %c0_ui1
  // CHECK: firrtl.strictconnect %y5, %c1_ui1
  // CHECK: firrtl.strictconnect %y6, %c0_ui1
  // CHECK: firrtl.strictconnect %y7, %c1_ui1
  // CHECK: firrtl.strictconnect %y8, %c1_ui1
  // CHECK: firrtl.strictconnect %y9, %c0_ui1
  // CHECK: firrtl.strictconnect %y10, %c1_ui1
  // CHECK: firrtl.strictconnect %y11, %c0_ui1
  // CHECK: firrtl.strictconnect %y12, %c0_ui1
  // CHECK: firrtl.strictconnect %y13, %c0_ui1
  // CHECK: firrtl.strictconnect %y14, %c0_ui1
  // CHECK: firrtl.strictconnect %y15, %c0_ui1
  // CHECK: firrtl.strictconnect %y16, %c1_ui1
  // CHECK: firrtl.strictconnect %y17, %c0_ui1
  // CHECK: firrtl.strictconnect %y18, %c1_ui1
  // CHECK: firrtl.strictconnect %y19, %c0_ui1
  // CHECK: firrtl.strictconnect %y20, %c0_ui1
  // CHECK: firrtl.strictconnect %y21, %c1_ui1
  // CHECK: firrtl.strictconnect %y22, %c0_ui1
  // CHECK: firrtl.strictconnect %y23, %c1_ui1
}

// CHECK-LABEL: @ComparisonOfZeroWidths
firrtl.module @ComparisonOfZeroWidths(
  in %xu0: !firrtl.uint<0>,
  in %xu1: !firrtl.uint<0>,
  in %xs0: !firrtl.sint<0>,
  in %xs1: !firrtl.sint<0>,
  out %y0: !firrtl.uint<1>,
  out %y1: !firrtl.uint<1>,
  out %y2: !firrtl.uint<1>,
  out %y3: !firrtl.uint<1>,
  out %y4: !firrtl.uint<1>,
  out %y5: !firrtl.uint<1>,
  out %y6: !firrtl.uint<1>,
  out %y7: !firrtl.uint<1>,
  out %y8: !firrtl.uint<1>,
  out %y9: !firrtl.uint<1>,
  out %y10: !firrtl.uint<1>,
  out %y11: !firrtl.uint<1>,
  out %y12: !firrtl.uint<1>,
  out %y13: !firrtl.uint<1>,
  out %y14: !firrtl.uint<1>,
  out %y15: !firrtl.uint<1>,
  out %y16: !firrtl.uint<1>,
  out %y17: !firrtl.uint<1>,
  out %y18: !firrtl.uint<1>,
  out %y19: !firrtl.uint<1>,
  out %y20: !firrtl.uint<1>,
  out %y21: !firrtl.uint<1>,
  out %y22: !firrtl.uint<1>,
  out %y23: !firrtl.uint<1>
) {
  %0 = firrtl.leq %xu0, %xu1 : (!firrtl.uint<0>, !firrtl.uint<0>) -> !firrtl.uint<1>
  %1 = firrtl.leq %xs0, %xs1 : (!firrtl.sint<0>, !firrtl.sint<0>) -> !firrtl.uint<1>
  %2 = firrtl.lt %xu0, %xu1 : (!firrtl.uint<0>, !firrtl.uint<0>) -> !firrtl.uint<1>
  %3 = firrtl.lt %xs0, %xs1 : (!firrtl.sint<0>, !firrtl.sint<0>) -> !firrtl.uint<1>
  %4 = firrtl.geq %xu0, %xu1 : (!firrtl.uint<0>, !firrtl.uint<0>) -> !firrtl.uint<1>
  %5 = firrtl.geq %xs0, %xs1 : (!firrtl.sint<0>, !firrtl.sint<0>) -> !firrtl.uint<1>
  %6 = firrtl.gt %xu0, %xu1 : (!firrtl.uint<0>, !firrtl.uint<0>) -> !firrtl.uint<1>
  %7 = firrtl.gt %xs0, %xs1 : (!firrtl.sint<0>, !firrtl.sint<0>) -> !firrtl.uint<1>
  %8 = firrtl.eq %xu0, %xu1 : (!firrtl.uint<0>, !firrtl.uint<0>) -> !firrtl.uint<1>
  %9 = firrtl.eq %xs0, %xs1 : (!firrtl.sint<0>, !firrtl.sint<0>) -> !firrtl.uint<1>
  %10 = firrtl.neq %xu0, %xu1 : (!firrtl.uint<0>, !firrtl.uint<0>) -> !firrtl.uint<1>
  %11 = firrtl.neq %xs0, %xs1 : (!firrtl.sint<0>, !firrtl.sint<0>) -> !firrtl.uint<1>

  firrtl.strictconnect %y0, %0 : !firrtl.uint<1>
  firrtl.strictconnect %y1, %1 : !firrtl.uint<1>
  firrtl.strictconnect %y2, %2 : !firrtl.uint<1>
  firrtl.strictconnect %y3, %3 : !firrtl.uint<1>
  firrtl.strictconnect %y4, %4 : !firrtl.uint<1>
  firrtl.strictconnect %y5, %5 : !firrtl.uint<1>
  firrtl.strictconnect %y6, %6 : !firrtl.uint<1>
  firrtl.strictconnect %y7, %7 : !firrtl.uint<1>
  firrtl.strictconnect %y8, %8 : !firrtl.uint<1>
  firrtl.strictconnect %y9, %9 : !firrtl.uint<1>
  firrtl.strictconnect %y10, %10 : !firrtl.uint<1>
  firrtl.strictconnect %y11, %11 : !firrtl.uint<1>
  // CHECK: firrtl.strictconnect %y0, %c1_ui1
  // CHECK: firrtl.strictconnect %y1, %c1_ui1
  // CHECK: firrtl.strictconnect %y2, %c0_ui1
  // CHECK: firrtl.strictconnect %y3, %c0_ui1
  // CHECK: firrtl.strictconnect %y4, %c1_ui1
  // CHECK: firrtl.strictconnect %y5, %c1_ui1
  // CHECK: firrtl.strictconnect %y6, %c0_ui1
  // CHECK: firrtl.strictconnect %y7, %c0_ui1
  // CHECK: firrtl.strictconnect %y8, %c1_ui1
  // CHECK: firrtl.strictconnect %y9, %c1_ui1
  // CHECK: firrtl.strictconnect %y10, %c0_ui1
  // CHECK: firrtl.strictconnect %y11, %c0_ui1
}

// CHECK-LABEL: @ComparisonOfConsts
firrtl.module @ComparisonOfConsts(
  out %y0: !firrtl.uint<1>,
  out %y1: !firrtl.uint<1>,
  out %y2: !firrtl.uint<1>,
  out %y3: !firrtl.uint<1>,
  out %y4: !firrtl.uint<1>,
  out %y5: !firrtl.uint<1>,
  out %y6: !firrtl.uint<1>,
  out %y7: !firrtl.uint<1>,
  out %y8: !firrtl.uint<1>,
  out %y9: !firrtl.uint<1>,
  out %y10: !firrtl.uint<1>,
  out %y11: !firrtl.uint<1>,
  out %y12: !firrtl.uint<1>,
  out %y13: !firrtl.uint<1>,
  out %y14: !firrtl.uint<1>,
  out %y15: !firrtl.uint<1>,
  out %y16: !firrtl.uint<1>,
  out %y17: !firrtl.uint<1>,
  out %y18: !firrtl.uint<1>,
  out %y19: !firrtl.uint<1>,
  out %y20: !firrtl.uint<1>,
  out %y21: !firrtl.uint<1>,
  out %y22: !firrtl.uint<1>,
  out %y23: !firrtl.uint<1>
) {
  %c0_si0 = firrtl.constant 0 : !firrtl.sint<0>
  %c2_si4 = firrtl.constant 2 : !firrtl.sint<4>
  %c-3_si3 = firrtl.constant -3 : !firrtl.sint<3>
  %c2_ui4 = firrtl.constant 2 : !firrtl.uint<4>
  %c5_ui3 = firrtl.constant 5 : !firrtl.uint<3>

  // CHECK-NEXT: [[_:.+]] = firrtl.constant
  // CHECK-NEXT: [[_:.+]] = firrtl.constant

  %0 = firrtl.leq %c2_si4, %c-3_si3 : (!firrtl.sint<4>, !firrtl.sint<3>) -> !firrtl.uint<1>
  %1 = firrtl.leq %c-3_si3, %c2_si4 : (!firrtl.sint<3>, !firrtl.sint<4>) -> !firrtl.uint<1>
  %2 = firrtl.leq %c2_ui4, %c5_ui3 : (!firrtl.uint<4>, !firrtl.uint<3>) -> !firrtl.uint<1>
  %3 = firrtl.leq %c5_ui3, %c2_ui4 : (!firrtl.uint<3>, !firrtl.uint<4>) -> !firrtl.uint<1>
  %4 = firrtl.leq %c2_si4, %c0_si0 : (!firrtl.sint<4>, !firrtl.sint<0>) -> !firrtl.uint<1>

  %5 = firrtl.lt %c2_si4, %c-3_si3 : (!firrtl.sint<4>, !firrtl.sint<3>) -> !firrtl.uint<1>
  %6 = firrtl.lt %c-3_si3, %c2_si4 : (!firrtl.sint<3>, !firrtl.sint<4>) -> !firrtl.uint<1>
  %7 = firrtl.lt %c2_ui4, %c5_ui3 : (!firrtl.uint<4>, !firrtl.uint<3>) -> !firrtl.uint<1>
  %8 = firrtl.lt %c5_ui3, %c2_ui4 : (!firrtl.uint<3>, !firrtl.uint<4>) -> !firrtl.uint<1>
  %9 = firrtl.lt %c2_si4, %c0_si0 : (!firrtl.sint<4>, !firrtl.sint<0>) -> !firrtl.uint<1>

  %10 = firrtl.geq %c2_si4, %c-3_si3 : (!firrtl.sint<4>, !firrtl.sint<3>) -> !firrtl.uint<1>
  %11 = firrtl.geq %c-3_si3, %c2_si4 : (!firrtl.sint<3>, !firrtl.sint<4>) -> !firrtl.uint<1>
  %12 = firrtl.geq %c2_ui4, %c5_ui3 : (!firrtl.uint<4>, !firrtl.uint<3>) -> !firrtl.uint<1>
  %13 = firrtl.geq %c5_ui3, %c2_ui4 : (!firrtl.uint<3>, !firrtl.uint<4>) -> !firrtl.uint<1>
  %14 = firrtl.geq %c2_si4, %c0_si0 : (!firrtl.sint<4>, !firrtl.sint<0>) -> !firrtl.uint<1>

  %15 = firrtl.gt %c2_si4, %c-3_si3 : (!firrtl.sint<4>, !firrtl.sint<3>) -> !firrtl.uint<1>
  %16 = firrtl.gt %c-3_si3, %c2_si4 : (!firrtl.sint<3>, !firrtl.sint<4>) -> !firrtl.uint<1>
  %17 = firrtl.gt %c2_ui4, %c5_ui3 : (!firrtl.uint<4>, !firrtl.uint<3>) -> !firrtl.uint<1>
  %18 = firrtl.gt %c5_ui3, %c2_ui4 : (!firrtl.uint<3>, !firrtl.uint<4>) -> !firrtl.uint<1>
  %19 = firrtl.gt %c2_si4, %c0_si0 : (!firrtl.sint<4>, !firrtl.sint<0>) -> !firrtl.uint<1>

  firrtl.strictconnect %y0, %0 : !firrtl.uint<1>
  firrtl.strictconnect %y1, %1 : !firrtl.uint<1>
  firrtl.strictconnect %y2, %2 : !firrtl.uint<1>
  firrtl.strictconnect %y3, %3 : !firrtl.uint<1>
  firrtl.strictconnect %y4, %4 : !firrtl.uint<1>

  firrtl.strictconnect %y5, %5 : !firrtl.uint<1>
  firrtl.strictconnect %y6, %6 : !firrtl.uint<1>
  firrtl.strictconnect %y7, %7 : !firrtl.uint<1>
  firrtl.strictconnect %y8, %8 : !firrtl.uint<1>
  firrtl.strictconnect %y9, %9 : !firrtl.uint<1>

  firrtl.strictconnect %y10, %10 : !firrtl.uint<1>
  firrtl.strictconnect %y11, %11 : !firrtl.uint<1>
  firrtl.strictconnect %y12, %12 : !firrtl.uint<1>
  firrtl.strictconnect %y13, %13 : !firrtl.uint<1>
  firrtl.strictconnect %y14, %14 : !firrtl.uint<1>

  firrtl.strictconnect %y15, %15 : !firrtl.uint<1>
  firrtl.strictconnect %y16, %16 : !firrtl.uint<1>
  firrtl.strictconnect %y17, %17 : !firrtl.uint<1>
  firrtl.strictconnect %y18, %18 : !firrtl.uint<1>
  firrtl.strictconnect %y19, %19 : !firrtl.uint<1>
  // CHECK-NEXT: firrtl.strictconnect %y0, %c0_ui1
  // CHECK-NEXT: firrtl.strictconnect %y1, %c1_ui1
  // CHECK-NEXT: firrtl.strictconnect %y2, %c1_ui1
  // CHECK-NEXT: firrtl.strictconnect %y3, %c0_ui1
  // CHECK-NEXT: firrtl.strictconnect %y4, %c0_ui1

  // CHECK-NEXT: firrtl.strictconnect %y5, %c0_ui1
  // CHECK-NEXT: firrtl.strictconnect %y6, %c1_ui1
  // CHECK-NEXT: firrtl.strictconnect %y7, %c1_ui1
  // CHECK-NEXT: firrtl.strictconnect %y8, %c0_ui1
  // CHECK-NEXT: firrtl.strictconnect %y9, %c0_ui1

  // CHECK-NEXT: firrtl.strictconnect %y10, %c1_ui1
  // CHECK-NEXT: firrtl.strictconnect %y11, %c0_ui1
  // CHECK-NEXT: firrtl.strictconnect %y12, %c0_ui1
  // CHECK-NEXT: firrtl.strictconnect %y13, %c1_ui1
  // CHECK-NEXT: firrtl.strictconnect %y14, %c1_ui1

  // CHECK-NEXT: firrtl.strictconnect %y15, %c1_ui1
  // CHECK-NEXT: firrtl.strictconnect %y16, %c0_ui1
  // CHECK-NEXT: firrtl.strictconnect %y17, %c0_ui1
  // CHECK-NEXT: firrtl.strictconnect %y18, %c1_ui1
  // CHECK-NEXT: firrtl.strictconnect %y19, %c1_ui1
}

// CHECK-LABEL: @zeroWidth(
// CHECK-NEXT:   %c0_ui2 = firrtl.constant 0 : !firrtl.uint<2>
// CHECK-NEXT:   firrtl.strictconnect %out, %c0_ui2 : !firrtl.uint<2>
// CHECK-NEXT:  }
firrtl.module @zeroWidth(out %out: !firrtl.uint<2>, in %in1 : !firrtl.uint<0>, in %in2 : !firrtl.uint<0>) {
  %add = firrtl.add %in1, %in2 : (!firrtl.uint<0>, !firrtl.uint<0>) -> !firrtl.uint<1>
  %sub = firrtl.sub %in1, %in2 : (!firrtl.uint<0>, !firrtl.uint<0>) -> !firrtl.uint<1>
  %mul = firrtl.mul %in1, %in2 : (!firrtl.uint<0>, !firrtl.uint<0>) -> !firrtl.uint<0>
  %div = firrtl.div %in1, %in2 : (!firrtl.uint<0>, !firrtl.uint<0>) -> !firrtl.uint<0>
  %rem = firrtl.rem %in1, %in2 : (!firrtl.uint<0>, !firrtl.uint<0>) -> !firrtl.uint<0>
  %dshl = firrtl.dshl %in1, %in2 : (!firrtl.uint<0>, !firrtl.uint<0>) -> !firrtl.uint<0>
  %dshlw = firrtl.dshlw %in1, %in2 : (!firrtl.uint<0>, !firrtl.uint<0>) -> !firrtl.uint<0>
  %dshr = firrtl.dshr %in1, %in2 : (!firrtl.uint<0>, !firrtl.uint<0>) -> !firrtl.uint<0>
  %and = firrtl.and %in1, %in2 : (!firrtl.uint<0>, !firrtl.uint<0>) -> !firrtl.uint<0>
  %or = firrtl.or %in1, %in2 : (!firrtl.uint<0>, !firrtl.uint<0>) -> !firrtl.uint<0>
  %xor = firrtl.xor %in1, %in2 : (!firrtl.uint<0>, !firrtl.uint<0>) -> !firrtl.uint<0>
  %ret1 = firrtl.cat %add, %sub : (!firrtl.uint<1>, !firrtl.uint<1>) -> !firrtl.uint<2>
  %ret2 = firrtl.cat %ret1, %mul : (!firrtl.uint<2>, !firrtl.uint<0>) -> !firrtl.uint<2>
  %ret3 = firrtl.cat %ret2, %div : (!firrtl.uint<2>, !firrtl.uint<0>) -> !firrtl.uint<2>
  %ret4 = firrtl.cat %ret3, %rem : (!firrtl.uint<2>, !firrtl.uint<0>) -> !firrtl.uint<2>
  %ret5 = firrtl.cat %ret4, %dshl : (!firrtl.uint<2>, !firrtl.uint<0>) -> !firrtl.uint<2>
  %ret6 = firrtl.cat %ret5, %dshlw : (!firrtl.uint<2>, !firrtl.uint<0>) -> !firrtl.uint<2>
  %ret7 = firrtl.cat %ret6, %dshr : (!firrtl.uint<2>, !firrtl.uint<0>) -> !firrtl.uint<2>
  %ret8 = firrtl.cat %ret7, %and : (!firrtl.uint<2>, !firrtl.uint<0>) -> !firrtl.uint<2>
  %ret9 = firrtl.cat %ret8, %or : (!firrtl.uint<2>, !firrtl.uint<0>) -> !firrtl.uint<2>
  %ret10 = firrtl.cat %ret9, %xor : (!firrtl.uint<2>, !firrtl.uint<0>) -> !firrtl.uint<2>
  firrtl.strictconnect %out, %ret10 : !firrtl.uint<2>
}

// CHECK-LABEL: @zeroWidthOperand(
// CHECK-NEXT:   %c0_ui0 = firrtl.constant 0 : !firrtl.uint<0>
// CHECK-NEXT:   firrtl.strictconnect %y6, %c0_ui0 : !firrtl.uint<0>
// CHECK-NEXT:   firrtl.strictconnect %y8, %c0_ui0 : !firrtl.uint<0>
// CHECK-NEXT:   firrtl.strictconnect %y9, %c0_ui0 : !firrtl.uint<0>
// CHECK-NEXT:   firrtl.strictconnect %y12, %c0_ui0 : !firrtl.uint<0>
// CHECK-NEXT:   firrtl.strictconnect %y14, %c0_ui0 : !firrtl.uint<0>
// CHECK-NEXT:  }
firrtl.module @zeroWidthOperand(
  in %in0 : !firrtl.uint<0>,
  in %in1 : !firrtl.uint<1>,
  out %y6: !firrtl.uint<0>,
  out %y8: !firrtl.uint<0>,
  out %y9: !firrtl.uint<0>,
  out %y12: !firrtl.uint<0>,
  out %y14: !firrtl.uint<0>
) {
  %div1 = firrtl.div %in0, %in1 : (!firrtl.uint<0>, !firrtl.uint<1>) -> !firrtl.uint<0>
  %rem1 = firrtl.rem %in0, %in1 : (!firrtl.uint<0>, !firrtl.uint<1>) -> !firrtl.uint<0>
  %rem2 = firrtl.rem %in1, %in0 : (!firrtl.uint<1>, !firrtl.uint<0>) -> !firrtl.uint<0>
  %dshlw1 = firrtl.dshlw %in0, %in1 : (!firrtl.uint<0>, !firrtl.uint<1>) -> !firrtl.uint<0>
  %dshr1 = firrtl.dshr %in0, %in1 : (!firrtl.uint<0>, !firrtl.uint<1>) -> !firrtl.uint<0>

  firrtl.strictconnect %y6, %div1 : !firrtl.uint<0>
  firrtl.strictconnect %y8, %rem1 : !firrtl.uint<0>
  firrtl.strictconnect %y9, %rem2 : !firrtl.uint<0>
  firrtl.strictconnect %y12, %dshlw1 : !firrtl.uint<0>
  firrtl.strictconnect %y14, %dshr1 : !firrtl.uint<0>
}

// CHECK-LABEL: @add_cst_prop1
// CHECK-NEXT:   %c11_ui9 = firrtl.constant 11 : !firrtl.uint<9>
// CHECK-NEXT:   firrtl.strictconnect %out_b, %c11_ui9 : !firrtl.uint<9>
// CHECK-NEXT:  }
firrtl.module @add_cst_prop1(out %out_b: !firrtl.uint<9>) {
  %c6_ui7 = firrtl.constant 6 : !firrtl.uint<7>
  %_tmp_a = firrtl.wire droppable_name : !firrtl.uint<7>
  %c5_ui8 = firrtl.constant 5 : !firrtl.uint<8>
  firrtl.strictconnect %_tmp_a, %c6_ui7 : !firrtl.uint<7>
  %add = firrtl.add %_tmp_a, %c5_ui8 : (!firrtl.uint<7>, !firrtl.uint<8>) -> !firrtl.uint<9>
  firrtl.strictconnect %out_b, %add : !firrtl.uint<9>
}

// CHECK-LABEL: @add_cst_prop2
// CHECK-NEXT:   %c-1_si9 = firrtl.constant -1 : !firrtl.sint<9>
// CHECK-NEXT:   firrtl.strictconnect %out_b, %c-1_si9 : !firrtl.sint<9>
// CHECK-NEXT:  }
firrtl.module @add_cst_prop2(out %out_b: !firrtl.sint<9>) {
  %c6_ui7 = firrtl.constant -6 : !firrtl.sint<7>
  %_tmp_a = firrtl.wire droppable_name: !firrtl.sint<7>
  %c5_ui8 = firrtl.constant 5 : !firrtl.sint<8>
  firrtl.strictconnect %_tmp_a, %c6_ui7 : !firrtl.sint<7>
  %add = firrtl.add %_tmp_a, %c5_ui8 : (!firrtl.sint<7>, !firrtl.sint<8>) -> !firrtl.sint<9>
  firrtl.strictconnect %out_b, %add : !firrtl.sint<9>
}

// CHECK-LABEL: @add_cst_prop3
// CHECK-NEXT:   %c-2_si4 = firrtl.constant -2 : !firrtl.sint<4>
// CHECK-NEXT:   firrtl.strictconnect %out_b, %c-2_si4 : !firrtl.sint<4>
// CHECK-NEXT:  }
firrtl.module @add_cst_prop3(out %out_b: !firrtl.sint<4>) {
  %c1_si2 = firrtl.constant -1 : !firrtl.sint<2>
  %_tmp_a = firrtl.wire droppable_name : !firrtl.sint<2>
  %c1_si3 = firrtl.constant -1 : !firrtl.sint<3>
  firrtl.strictconnect %_tmp_a, %c1_si2 : !firrtl.sint<2>
  %add = firrtl.add %_tmp_a, %c1_si3 : (!firrtl.sint<2>, !firrtl.sint<3>) -> !firrtl.sint<4>
  firrtl.strictconnect %out_b, %add : !firrtl.sint<4>
}

// CHECK-LABEL: @add_cst_prop5
// CHECK: %[[pad:.+]] = firrtl.pad %tmp_a, 5
// CHECK-NEXT: firrtl.strictconnect %out_b, %[[pad]]
// CHECK-NEXT: %[[pad:.+]] = firrtl.pad %tmp_a, 5
// CHECK-NEXT: firrtl.strictconnect %out_b, %[[pad]]
firrtl.module @add_cst_prop5(out %out_b: !firrtl.uint<5>) {
  %tmp_a = firrtl.wire : !firrtl.uint<4>
  %c0_ui4 = firrtl.constant 0 : !firrtl.uint<4>
  %add = firrtl.add %tmp_a, %c0_ui4 : (!firrtl.uint<4>, !firrtl.uint<4>) -> !firrtl.uint<5>
  firrtl.strictconnect %out_b, %add : !firrtl.uint<5>
  %add2 = firrtl.add %c0_ui4, %tmp_a : (!firrtl.uint<4>, !firrtl.uint<4>) -> !firrtl.uint<5>
  firrtl.strictconnect %out_b, %add2 : !firrtl.uint<5>
}

// CHECK-LABEL: @add_double
// CHECK: %[[shl:.+]] = firrtl.shl %in, 1
// CHECK-NEXT: firrtl.strictconnect %out, %[[shl]]
firrtl.module @add_double(out %out: !firrtl.uint<5>, in %in: !firrtl.uint<4>) {
  %add = firrtl.add %in, %in : (!firrtl.uint<4>, !firrtl.uint<4>) -> !firrtl.uint<5>
  firrtl.strictconnect %out, %add : !firrtl.uint<5>
}

// CHECK-LABEL: @sub_cst_prop1
// CHECK-NEXT:      %c1_ui9 = firrtl.constant 1 : !firrtl.uint<9>
// CHECK-NEXT:      firrtl.strictconnect %out_b, %c1_ui9 : !firrtl.uint<9>
// CHECK-NEXT:  }
firrtl.module @sub_cst_prop1(out %out_b: !firrtl.uint<9>) {
  %c6_ui7 = firrtl.constant 6 : !firrtl.uint<7>
  %_tmp_a = firrtl.wire droppable_name : !firrtl.uint<7>
  %c5_ui8 = firrtl.constant 5 : !firrtl.uint<8>
  firrtl.strictconnect %_tmp_a, %c6_ui7 : !firrtl.uint<7>
  %add = firrtl.sub %_tmp_a, %c5_ui8 : (!firrtl.uint<7>, !firrtl.uint<8>) -> !firrtl.uint<9>
  firrtl.strictconnect %out_b, %add : !firrtl.uint<9>
}

// CHECK-LABEL: @sub_cst_prop2
// CHECK-NEXT:      %c-11_si9 = firrtl.constant -11 : !firrtl.sint<9>
// CHECK-NEXT:      firrtl.strictconnect %out_b, %c-11_si9 : !firrtl.sint<9>
// CHECK-NEXT:  }
firrtl.module @sub_cst_prop2(out %out_b: !firrtl.sint<9>) {
  %c6_ui7 = firrtl.constant -6 : !firrtl.sint<7>
  %_tmp_a = firrtl.wire droppable_name : !firrtl.sint<7>
  %c5_ui8 = firrtl.constant 5 : !firrtl.sint<8>
  firrtl.strictconnect %_tmp_a, %c6_ui7 : !firrtl.sint<7>
  %add = firrtl.sub %_tmp_a, %c5_ui8 : (!firrtl.sint<7>, !firrtl.sint<8>) -> !firrtl.sint<9>
  firrtl.strictconnect %out_b, %add : !firrtl.sint<9>
}

// CHECK-LABEL: @sub_double
// CHECK: %[[cst:.+]] = firrtl.constant 0 : !firrtl.uint<5>
// CHECK-NEXT: firrtl.strictconnect %out, %[[cst]]
firrtl.module @sub_double(out %out: !firrtl.uint<5>, in %in: !firrtl.uint<4>) {
  %add = firrtl.sub %in, %in : (!firrtl.uint<4>, !firrtl.uint<4>) -> !firrtl.uint<5>
  firrtl.strictconnect %out, %add : !firrtl.uint<5>
}

// CHECK-LABEL: @mul_cst_prop1
// CHECK-NEXT:      %c30_ui15 = firrtl.constant 30 : !firrtl.uint<15>
// CHECK-NEXT:      firrtl.strictconnect %out_b, %c30_ui15 : !firrtl.uint<15>
// CHECK-NEXT:  }
firrtl.module @mul_cst_prop1(out %out_b: !firrtl.uint<15>) {
  %c6_ui7 = firrtl.constant 6 : !firrtl.uint<7>
  %_tmp_a = firrtl.wire droppable_name : !firrtl.uint<7>
  %c5_ui8 = firrtl.constant 5 : !firrtl.uint<8>
  firrtl.strictconnect %_tmp_a, %c6_ui7 : !firrtl.uint<7>
  %add = firrtl.mul %_tmp_a, %c5_ui8 : (!firrtl.uint<7>, !firrtl.uint<8>) -> !firrtl.uint<15>
  firrtl.strictconnect %out_b, %add : !firrtl.uint<15>
}

// CHECK-LABEL: @mul_cst_prop2
// CHECK-NEXT:      %c-30_si15 = firrtl.constant -30 : !firrtl.sint<15>
// CHECK-NEXT:      firrtl.strictconnect %out_b, %c-30_si15 : !firrtl.sint<15>
// CHECK-NEXT:  }
firrtl.module @mul_cst_prop2(out %out_b: !firrtl.sint<15>) {
  %c6_ui7 = firrtl.constant -6 : !firrtl.sint<7>
  %_tmp_a = firrtl.wire droppable_name : !firrtl.sint<7>
  %c5_ui8 = firrtl.constant 5 : !firrtl.sint<8>
  firrtl.strictconnect %_tmp_a, %c6_ui7 : !firrtl.sint<7>
  %add = firrtl.mul %_tmp_a, %c5_ui8 : (!firrtl.sint<7>, !firrtl.sint<8>) -> !firrtl.sint<15>
  firrtl.strictconnect %out_b, %add : !firrtl.sint<15>
}

// CHECK-LABEL: @mul_cst_prop3
// CHECK-NEXT:      %c30_si15 = firrtl.constant 30 : !firrtl.sint<15>
// CHECK-NEXT:      firrtl.strictconnect %out_b, %c30_si15 : !firrtl.sint<15>
// CHECK-NEXT:  }
firrtl.module @mul_cst_prop3(out %out_b: !firrtl.sint<15>) {
  %c6_ui7 = firrtl.constant -6 : !firrtl.sint<7>
  %_tmp_a = firrtl.wire droppable_name : !firrtl.sint<7>
  %c5_ui8 = firrtl.constant -5 : !firrtl.sint<8>
  firrtl.strictconnect %_tmp_a, %c6_ui7 : !firrtl.sint<7>
  %add = firrtl.mul %_tmp_a, %c5_ui8 : (!firrtl.sint<7>, !firrtl.sint<8>) -> !firrtl.sint<15>
  firrtl.strictconnect %out_b, %add : !firrtl.sint<15>
}

// CHECK-LABEL: firrtl.module @MuxCanon
firrtl.module @MuxCanon(in %c1: !firrtl.uint<1>, in %c2: !firrtl.uint<1>, in %d1: !firrtl.uint<5>, in %d2: !firrtl.uint<5>, in %d3: !firrtl.uint<5>, out %foo: !firrtl.uint<5>, out %foo2: !firrtl.uint<5>, out %foo3: !firrtl.uint<5>, out %foo4: !firrtl.uint<5>, out %foo5: !firrtl.uint<10>, out %foo6: !firrtl.uint<10>) {
  %0 = firrtl.mux(%c1, %d2, %d3) : (!firrtl.uint<1>, !firrtl.uint<5>, !firrtl.uint<5>) -> !firrtl.uint<5>
  %1 = firrtl.mux(%c1, %d1, %0) : (!firrtl.uint<1>, !firrtl.uint<5>, !firrtl.uint<5>) -> !firrtl.uint<5>
  %2 = firrtl.mux(%c1, %0, %d1) : (!firrtl.uint<1>, !firrtl.uint<5>, !firrtl.uint<5>) -> !firrtl.uint<5>
  %3 = firrtl.mux(%c1, %d1, %d2) : (!firrtl.uint<1>, !firrtl.uint<5>, !firrtl.uint<5>) -> !firrtl.uint<5>
  %4 = firrtl.mux(%c2, %3, %d2) : (!firrtl.uint<1>, !firrtl.uint<5>, !firrtl.uint<5>) -> !firrtl.uint<5>
  %5 = firrtl.mux(%c2, %d1, %3) : (!firrtl.uint<1>, !firrtl.uint<5>, !firrtl.uint<5>) -> !firrtl.uint<5>
  %6 = firrtl.cat %d1, %d2 : (!firrtl.uint<5>, !firrtl.uint<5>) -> !firrtl.uint<10>
  %7 = firrtl.cat %d1, %d3 : (!firrtl.uint<5>, !firrtl.uint<5>) -> !firrtl.uint<10>
  %8 = firrtl.cat %d1, %d2 : (!firrtl.uint<5>, !firrtl.uint<5>) -> !firrtl.uint<10>
  %9 = firrtl.cat %d3, %d2 : (!firrtl.uint<5>, !firrtl.uint<5>) -> !firrtl.uint<10>
  %10 = firrtl.mux(%c1, %6, %7) : (!firrtl.uint<1>, !firrtl.uint<10>, !firrtl.uint<10>) -> !firrtl.uint<10>
  %11 = firrtl.mux(%c2, %8, %9) : (!firrtl.uint<1>, !firrtl.uint<10>, !firrtl.uint<10>) -> !firrtl.uint<10>
  firrtl.strictconnect %foo, %1 : !firrtl.uint<5>
  firrtl.strictconnect %foo2, %2 : !firrtl.uint<5>
  firrtl.strictconnect %foo3, %4 : !firrtl.uint<5>
  firrtl.strictconnect %foo4, %5 : !firrtl.uint<5>
  firrtl.strictconnect %foo5, %10 : !firrtl.uint<10>
  firrtl.strictconnect %foo6, %11 : !firrtl.uint<10>
  // CHECK: firrtl.mux(%c1, %d1, %d3) : (!firrtl.uint<1>, !firrtl.uint<5>, !firrtl.uint<5>) -> !firrtl.uint<5>
  // CHECK: firrtl.mux(%c1, %d2, %d1) : (!firrtl.uint<1>, !firrtl.uint<5>, !firrtl.uint<5>) -> !firrtl.uint<5>
  // CHECK: %[[and:.*]] = firrtl.and %c2, %c1
  // CHECK: %[[andmux:.*]] = firrtl.mux(%[[and]], %d1, %d2)
  // CHECK: %[[or:.*]] = firrtl.or %c2, %c1
  // CHECK: %[[ormux:.*]] = firrtl.mux(%[[or]], %d1, %d2)
  // CHECK: %[[mux1:.*]] = firrtl.mux(%c1, %d2, %d3)
  // CHECK: firrtl.cat %d1, %[[mux1]]
  // CHECK: %[[mux2:.*]] = firrtl.mux(%c2, %d1, %d3)
  // CHECK: firrtl.cat %[[mux2]], %d2
}

// CHECK-LABEL: firrtl.module @RegresetToReg
firrtl.module @RegresetToReg(in %clock: !firrtl.clock, in %dummy : !firrtl.uint<1>, out %foo1: !firrtl.uint<1>, out %foo2: !firrtl.uint<1>) {
  %c1_ui1 = firrtl.constant 1 : !firrtl.uint<1>
  %c0_ui1 = firrtl.constant 0 : !firrtl.uint<1>
  %zero_asyncreset = firrtl.asAsyncReset %c0_ui1 : (!firrtl.uint<1>) -> !firrtl.asyncreset
  %one_asyncreset = firrtl.asAsyncReset %c1_ui1 : (!firrtl.uint<1>) -> !firrtl.asyncreset
  // CHECK: %bar1 = firrtl.reg %clock : !firrtl.clock, !firrtl.uint<1>
  // CHECK: firrtl.strictconnect %foo2, %dummy : !firrtl.uint<1>
  %bar1 = firrtl.regreset %clock, %zero_asyncreset, %dummy : !firrtl.clock, !firrtl.asyncreset, !firrtl.uint<1>, !firrtl.uint<1>
  %bar2 = firrtl.regreset %clock, %one_asyncreset, %dummy : !firrtl.clock, !firrtl.asyncreset, !firrtl.uint<1>, !firrtl.uint<1>

  firrtl.strictconnect %bar2, %bar1 : !firrtl.uint<1> // Force a use to trigger a crash on a sink replacement

  firrtl.strictconnect %foo1, %bar1 : !firrtl.uint<1>
  firrtl.strictconnect %foo2, %bar2 : !firrtl.uint<1>
}

// https://github.com/llvm/circt/issues/929
// CHECK-LABEL: firrtl.module @MuxInvalidTypeOpt
firrtl.module @MuxInvalidTypeOpt(in %in : !firrtl.uint<1>, out %out : !firrtl.uint<4>) {
  %c7_ui4 = firrtl.constant 7 : !firrtl.uint<4>
  %c1_ui2 = firrtl.constant 1 : !firrtl.uint<2>
  %c0_ui2 = firrtl.constant 0 : !firrtl.uint<2>
  %0 = firrtl.mux (%in, %c7_ui4, %c0_ui2) : (!firrtl.uint<1>, !firrtl.uint<4>, !firrtl.uint<2>) -> !firrtl.uint<4>
  %1 = firrtl.mux (%in, %c1_ui2, %c7_ui4) : (!firrtl.uint<1>, !firrtl.uint<2>, !firrtl.uint<4>) -> !firrtl.uint<4>
  firrtl.strictconnect %out, %0 : !firrtl.uint<4>
  firrtl.strictconnect %out, %1 : !firrtl.uint<4>
}
// CHECK: firrtl.mux(%in, %c7_ui4, %c0_ui4) : (!firrtl.uint<1>, !firrtl.uint<4>, !firrtl.uint<4>) -> !firrtl.uint<4>
// CHECK: firrtl.mux(%in, %c1_ui4, %c7_ui4) : (!firrtl.uint<1>, !firrtl.uint<4>, !firrtl.uint<4>) -> !firrtl.uint<4>

// CHECK-LABEL: firrtl.module @issue1100
// CHECK: firrtl.strictconnect %tmp62, %c1_ui1
  firrtl.module @issue1100(out %tmp62: !firrtl.uint<1>) {
    %c-1_si2 = firrtl.constant -1 : !firrtl.sint<2>
    %0 = firrtl.orr %c-1_si2 : (!firrtl.sint<2>) -> !firrtl.uint<1>
    firrtl.strictconnect %tmp62, %0 : !firrtl.uint<1>
  }

// CHECK-LABEL: firrtl.module @zeroWidthMem
// CHECK-NEXT:  }
firrtl.module @zeroWidthMem(in %clock: !firrtl.clock) {
  // FIXME(Issue #1125): Add a test for zero width memory elimination.
}

// CHECK-LABEL: firrtl.module @regsyncreset
firrtl.module @regsyncreset(in %clock: !firrtl.clock, in %reset: !firrtl.uint<1>, in %foo : !firrtl.uint<2>, out %bar: !firrtl.uint<2>) attributes {firrtl.random_init_width = 2 : ui64} {
  // CHECK: %[[const:.*]] = firrtl.constant 1
  // CHECK-NEXT: firrtl.regreset %clock, %reset, %[[const]] {firrtl.random_init_end = 1 : ui64, firrtl.random_init_start = 0 : ui64}
  // CHECK-NEXT:  firrtl.strictconnect %bar, %d : !firrtl.uint<2>
  // CHECK-NEXT:  firrtl.strictconnect %d, %foo : !firrtl.uint<2>
  // CHECK-NEXT: }
<<<<<<< HEAD
  %d = firrtl.reg %clock {firrtl.random_init_end = 1 : ui64, firrtl.random_init_start = 0 : ui64} : !firrtl.uint<2>
  firrtl.strictconnect %bar, %d : !firrtl.uint<2>
  %c1_ui2 = firrtl.constant 1 : !firrtl.uint<2>
  %1 = firrtl.mux(%reset, %c1_ui2, %foo) : (!firrtl.uint<1>, !firrtl.uint<2>, !firrtl.uint<2>) -> !firrtl.uint<2>
  firrtl.strictconnect %d, %1 : !firrtl.uint<2>
=======
  %d = firrtl.reg %clock {firrtl.random_init_end = 1 : ui64, firrtl.random_init_start = 0 : ui64} : !firrtl.clock, !firrtl.uint<2>
  firrtl.connect %bar, %d : !firrtl.uint<2>, !firrtl.uint<2>
  %c1_ui2 = firrtl.constant 1 : !firrtl.uint<2>
  %1 = firrtl.mux(%reset, %c1_ui2, %foo) : (!firrtl.uint<1>, !firrtl.uint<2>, !firrtl.uint<2>) -> !firrtl.uint<2>
  firrtl.connect %d, %1 : !firrtl.uint<2>, !firrtl.uint<2>
}

// CHECK-LABEL: firrtl.module @regsyncreset_no
firrtl.module @regsyncreset_no(in %clock: !firrtl.clock, in %reset: !firrtl.uint<1>, in %foo : !firrtl.uint, out %bar: !firrtl.uint) {
  // CHECK: %[[const:.*]] = firrtl.constant 1
  // CHECK: firrtl.reg %clock
  // CHECK-NEXT:  firrtl.connect %bar, %d : !firrtl.uint, !firrtl.uint
  // CHECK-NEXT:  %0 = firrtl.mux(%reset, %[[const]], %foo) : (!firrtl.uint<1>, !firrtl.uint, !firrtl.uint) -> !firrtl.uint
  // CHECK-NEXT:  firrtl.connect %d, %0 : !firrtl.uint, !firrtl.uint
  // CHECK-NEXT: }
  %d = firrtl.reg %clock  : !firrtl.clock, !firrtl.uint
  firrtl.connect %bar, %d : !firrtl.uint, !firrtl.uint
  %c1_ui2 = firrtl.constant 1 : !firrtl.uint
  %1 = firrtl.mux(%reset, %c1_ui2, %foo) : (!firrtl.uint<1>, !firrtl.uint, !firrtl.uint) -> !firrtl.uint
  firrtl.connect %d, %1 : !firrtl.uint, !firrtl.uint
>>>>>>> 56c7179b
}

// https://github.com/llvm/circt/issues/1215
// CHECK-LABEL: firrtl.module @dshifts_to_ishifts
firrtl.module @dshifts_to_ishifts(in %a_in: !firrtl.sint<58>,
                                  out %a_out: !firrtl.sint<58>,
                                  in %b_in: !firrtl.uint<8>,
                                  out %b_out: !firrtl.uint<23>,
                                  in %c_in: !firrtl.sint<58>,
                                  out %c_out: !firrtl.sint<58>) {
  // CHECK: %0 = firrtl.bits %a_in 57 to 4 : (!firrtl.sint<58>) -> !firrtl.uint<54>
  // CHECK: %1 = firrtl.asSInt %0 : (!firrtl.uint<54>) -> !firrtl.sint<54>
  // CHECK: %2 = firrtl.pad %1, 58 : (!firrtl.sint<54>) -> !firrtl.sint<58>
  // CHECK: firrtl.strictconnect %a_out, %2 : !firrtl.sint<58>
  %c4_ui10 = firrtl.constant 4 : !firrtl.uint<10>
  %0 = firrtl.dshr %a_in, %c4_ui10 : (!firrtl.sint<58>, !firrtl.uint<10>) -> !firrtl.sint<58>
  firrtl.strictconnect %a_out, %0 : !firrtl.sint<58>

  // CHECK: %3 = firrtl.shl %b_in, 4 : (!firrtl.uint<8>) -> !firrtl.uint<12>
  // CHECK: %4 = firrtl.pad %3, 23 : (!firrtl.uint<12>) -> !firrtl.uint<23>
  // CHECK: firrtl.strictconnect %b_out, %4 : !firrtl.uint<23>
  %c4_ui4 = firrtl.constant 4 : !firrtl.uint<4>
  %1 = firrtl.dshl %b_in, %c4_ui4 : (!firrtl.uint<8>, !firrtl.uint<4>) -> !firrtl.uint<23>
  firrtl.strictconnect %b_out, %1 : !firrtl.uint<23>

  // CHECK: %5 = firrtl.bits %c_in 57 to 57 : (!firrtl.sint<58>) -> !firrtl.uint<1>
  // CHECK: %6 = firrtl.asSInt %5 : (!firrtl.uint<1>) -> !firrtl.sint<1>
  // CHECK: %7 = firrtl.pad %6, 58 : (!firrtl.sint<1>) -> !firrtl.sint<58>
  // CHECK: firrtl.strictconnect %c_out, %7 : !firrtl.sint<58>
  %c438_ui10 = firrtl.constant 438 : !firrtl.uint<10>
  %2 = firrtl.dshr %c_in, %c438_ui10 : (!firrtl.sint<58>, !firrtl.uint<10>) -> !firrtl.sint<58>
  firrtl.strictconnect %c_out, %2 : !firrtl.sint<58>
}

// CHECK-LABEL: firrtl.module @constReg
firrtl.module @constReg(in %clock: !firrtl.clock,
              in %en: !firrtl.uint<1>, out %out: !firrtl.uint<1>) {
  %r1 = firrtl.reg %clock  : !firrtl.clock, !firrtl.uint<1>
  %c1_ui1 = firrtl.constant 1 : !firrtl.uint<1>
  %0 = firrtl.mux(%en, %c1_ui1, %r1) : (!firrtl.uint<1>, !firrtl.uint<1>, !firrtl.uint<1>) -> !firrtl.uint<1>
  firrtl.strictconnect %r1, %0 : !firrtl.uint<1>
  firrtl.strictconnect %out, %r1 : !firrtl.uint<1>
  // CHECK:  %[[C11:.+]] = firrtl.constant 1 : !firrtl.uint<1>
  // CHECK:  firrtl.strictconnect %out, %[[C11]]
}

// CHECK-LABEL: firrtl.module @constReg
firrtl.module @constReg2(in %clock: !firrtl.clock,
              in %en: !firrtl.uint<1>, out %out: !firrtl.uint<1>) {
  %r1 = firrtl.reg %clock  : !firrtl.clock, !firrtl.uint<1>
  %r2 = firrtl.reg %clock  : !firrtl.clock, !firrtl.uint<1>
  %c1_ui1 = firrtl.constant 1 : !firrtl.uint<1>
  %0 = firrtl.mux(%en, %c1_ui1, %r1) : (!firrtl.uint<1>, !firrtl.uint<1>, !firrtl.uint<1>) -> !firrtl.uint<1>
  firrtl.strictconnect %r1, %0 : !firrtl.uint<1>
  %c0_ui1 = firrtl.constant 0 : !firrtl.uint<1>
  %1 = firrtl.mux(%en, %r2, %c0_ui1) : (!firrtl.uint<1>, !firrtl.uint<1>, !firrtl.uint<1>) -> !firrtl.uint<1>
  firrtl.strictconnect %r2, %1 : !firrtl.uint<1>
  %2 = firrtl.xor %r1, %r2 : (!firrtl.uint<1>, !firrtl.uint<1>) -> !firrtl.uint<1>
  firrtl.strictconnect %out, %2 : !firrtl.uint<1>
  // CHECK:  %[[C12:.+]] = firrtl.constant 1 : !firrtl.uint<1>
  // CHECK:  firrtl.strictconnect %out, %[[C12]]
}

// CHECK-LABEL: firrtl.module @constReg3
firrtl.module @constReg3(in %clock: !firrtl.clock, in %reset: !firrtl.uint<1>, in %cond: !firrtl.uint<1>, out %z: !firrtl.uint<8>) {
  %c11_ui8 = firrtl.constant 11 : !firrtl.uint<8>
  %r = firrtl.regreset %clock, %reset, %c11_ui8  : !firrtl.clock, !firrtl.uint<1>, !firrtl.uint<8>, !firrtl.uint<8>
  %0 = firrtl.mux(%cond, %c11_ui8, %r) : (!firrtl.uint<1>, !firrtl.uint<8>, !firrtl.uint<8>) -> !firrtl.uint<8>
  firrtl.strictconnect %r, %0 : !firrtl.uint<8>
  // CHECK:  %[[C14:.+]] = firrtl.constant 11
  // CHECK: firrtl.strictconnect %z, %[[C14]]
  firrtl.strictconnect %z, %r : !firrtl.uint<8>
}

// CHECK-LABEL: firrtl.module @constReg4
firrtl.module @constReg4(in %clock: !firrtl.clock, in %reset: !firrtl.uint<1>, in %cond: !firrtl.uint<1>, out %z: !firrtl.uint<8>) {
  %c11_ui8 = firrtl.constant 11 : !firrtl.uint<8>
  %c11_ui4 = firrtl.constant 11 : !firrtl.uint<8>
  %r = firrtl.regreset %clock, %reset, %c11_ui4  : !firrtl.clock, !firrtl.uint<1>, !firrtl.uint<8>, !firrtl.uint<8>
  %0 = firrtl.mux(%cond, %c11_ui8, %r) : (!firrtl.uint<1>, !firrtl.uint<8>, !firrtl.uint<8>) -> !firrtl.uint<8>
  firrtl.strictconnect %r, %0 : !firrtl.uint<8>
  // CHECK:  %[[C13:.+]] = firrtl.constant 11
  // CHECK: firrtl.strictconnect %z, %[[C13]]
  firrtl.strictconnect %z, %r : !firrtl.uint<8>
}

// CHECK-LABEL: firrtl.module @constReg6
firrtl.module @constReg6(in %clock: !firrtl.clock, in %reset: !firrtl.uint<1>, in %cond: !firrtl.uint<1>, out %z: !firrtl.uint<8>) {
  %c11_ui8 = firrtl.constant 11 : !firrtl.uint<8>
  %c11_ui4 = firrtl.constant 11 : !firrtl.uint<8>
  %resCond = firrtl.and %reset, %cond : (!firrtl.uint<1>, !firrtl.uint<1>) -> !firrtl.uint<1>
  %r = firrtl.regreset %clock, %resCond, %c11_ui4  : !firrtl.clock, !firrtl.uint<1>, !firrtl.uint<8>, !firrtl.uint<8>
  %0 = firrtl.mux(%cond, %c11_ui8, %r) : (!firrtl.uint<1>, !firrtl.uint<8>, !firrtl.uint<8>) -> !firrtl.uint<8>
  firrtl.strictconnect %r, %0 : !firrtl.uint<8>
  // CHECK:  %[[C13:.+]] = firrtl.constant 11
  // CHECK: firrtl.strictconnect %z, %[[C13]]
  firrtl.strictconnect %z, %r : !firrtl.uint<8>
}

// Cannot optimize if bit mismatch with constant reset.
// CHECK-LABEL: firrtl.module @constReg5
firrtl.module @constReg5(in %clock: !firrtl.clock, in %reset: !firrtl.uint<1>, in %cond: !firrtl.uint<1>, out %z: !firrtl.uint<8>) {
  %c11_ui8 = firrtl.constant 11 : !firrtl.uint<8>
  %c11_ui4 = firrtl.constant 11 : !firrtl.uint<4>
  %r = firrtl.regreset %clock, %reset, %c11_ui4  : !firrtl.clock, !firrtl.uint<1>, !firrtl.uint<4>, !firrtl.uint<8>
  // CHECK: %0 = firrtl.mux(%cond, %c11_ui8, %r)
  %0 = firrtl.mux(%cond, %c11_ui8, %r) : (!firrtl.uint<1>, !firrtl.uint<8>, !firrtl.uint<8>) -> !firrtl.uint<8>
  // CHECK: firrtl.strictconnect %r, %0
  firrtl.strictconnect %r, %0 : !firrtl.uint<8>
  firrtl.strictconnect %z, %r : !firrtl.uint<8>
}

// Should not crash when the reset value is a block argument.
firrtl.module @constReg7(in %v: !firrtl.uint<1>, in %clock: !firrtl.clock, in %reset: !firrtl.reset) {
  %r = firrtl.regreset %clock, %reset, %v  : !firrtl.clock, !firrtl.reset, !firrtl.uint<1>, !firrtl.uint<4>
}

// Check that firrtl.regreset reset mux folding doesn't respects
// DontTouchAnnotations or other annotations.
// CHECK-LABEL: firrtl.module @constReg8
firrtl.module @constReg8(in %clock: !firrtl.clock, in %reset: !firrtl.uint<1>, out %out1: !firrtl.uint<1>, out %out2: !firrtl.uint<1>) {
  %c1_ui1 = firrtl.constant 1 : !firrtl.uint<1>
  // CHECK: firrtl.regreset sym @s2
  %r1 = firrtl.regreset sym @s2 %clock, %reset, %c1_ui1 : !firrtl.clock, !firrtl.uint<1>, !firrtl.uint<1>, !firrtl.uint<1>
  %0 = firrtl.mux(%reset, %c1_ui1, %r1) : (!firrtl.uint<1>, !firrtl.uint<1>, !firrtl.uint<1>) -> !firrtl.uint<1>
  firrtl.strictconnect %r1, %0 : !firrtl.uint<1>
  firrtl.strictconnect %out1, %r1 : !firrtl.uint<1>

  // CHECK: firrtl.regreset
  // CHECK-SAME: Foo
  %r2 = firrtl.regreset  %clock, %reset, %c1_ui1 {annotations = [{class = "Foo"}]} : !firrtl.clock, !firrtl.uint<1>, !firrtl.uint<1>, !firrtl.uint<1>
  %1 = firrtl.mux(%reset, %c1_ui1, %r2) : (!firrtl.uint<1>, !firrtl.uint<1>, !firrtl.uint<1>) -> !firrtl.uint<1>
  firrtl.strictconnect %r2, %1 : !firrtl.uint<1>
  firrtl.strictconnect %out2, %r2 : !firrtl.uint<1>
}

firrtl.module @BitCast(out %o:!firrtl.bundle<valid: uint<1>, ready: uint<1>, data: uint<1>> ) {
  %a = firrtl.wire : !firrtl.bundle<valid: uint<1>, ready: uint<1>, data: uint<1>>
  %b = firrtl.bitcast %a : (!firrtl.bundle<valid: uint<1>, ready: uint<1>, data: uint<1>>) -> (!firrtl.uint<3>)
  %b2 = firrtl.bitcast %b : (!firrtl.uint<3>) -> (!firrtl.uint<3>)
  %c = firrtl.bitcast %b2 :  (!firrtl.uint<3>)-> (!firrtl.bundle<valid: uint<1>, ready: uint<1>, data: uint<1>>)
  firrtl.strictconnect %o, %c : !firrtl.bundle<valid: uint<1>, ready: uint<1>, data: uint<1>>
  // CHECK: firrtl.strictconnect %o, %a : !firrtl.bundle<valid: uint<1>, ready: uint<1>, data: uint<1>>
}

// Check that we can create bundles directly
// CHECK-LABEL: firrtl.module @MergeBundle
firrtl.module @MergeBundle(out %o:!firrtl.bundle<valid: uint<1>, ready: uint<1>>, in %i:!firrtl.uint<1> ) {
  %a = firrtl.wire : !firrtl.bundle<valid: uint<1>, ready: uint<1>>
  %a0 = firrtl.subfield %a[valid] : !firrtl.bundle<valid: uint<1>, ready: uint<1>>
  %a1 = firrtl.subfield %a[ready] : !firrtl.bundle<valid: uint<1>, ready: uint<1>>
  firrtl.strictconnect %a0, %i : !firrtl.uint<1>
  firrtl.strictconnect %a1, %i : !firrtl.uint<1>
  firrtl.strictconnect %o, %a : !firrtl.bundle<valid: uint<1>, ready: uint<1>>
  // CHECK: %0 = firrtl.bundlecreate %i, %i
  // CHECK-NEXT: firrtl.strictconnect %a, %0
}

// Check that we can create vectors directly
// CHECK-LABEL: firrtl.module @MergeVector
firrtl.module @MergeVector(out %o:!firrtl.vector<uint<1>, 3>, in %i:!firrtl.uint<1> ) {
  %a = firrtl.wire : !firrtl.vector<uint<1>, 3>
  %a0 = firrtl.subindex %a[0] : !firrtl.vector<uint<1>, 3>
  %a1 = firrtl.subindex %a[1] : !firrtl.vector<uint<1>, 3>
  %a2 = firrtl.subindex %a[2] : !firrtl.vector<uint<1>, 3>
  firrtl.strictconnect %a0, %i : !firrtl.uint<1>
  firrtl.strictconnect %a1, %i : !firrtl.uint<1>
  firrtl.strictconnect %a2, %i : !firrtl.uint<1>
  firrtl.strictconnect %o, %a : !firrtl.vector<uint<1>, 3>
  // CHECK: %0 = firrtl.vectorcreate %i, %i, %i
  // CHECK-NEXT: firrtl.strictconnect %a, %0
}

// Check that we can create vectors directly
// CHECK-LABEL: firrtl.module @MergeAgg
firrtl.module @MergeAgg(out %o: !firrtl.vector<bundle<valid: uint<1>, ready: uint<1>>, 3> ) {
  %c = firrtl.constant 0 : !firrtl.uint<1>
  %a = firrtl.wire : !firrtl.vector<bundle<valid: uint<1>, ready: uint<1>>, 3>
  %a0 = firrtl.subindex %a[0] : !firrtl.vector<bundle<valid: uint<1>, ready: uint<1>>, 3>
  %a1 = firrtl.subindex %a[1] : !firrtl.vector<bundle<valid: uint<1>, ready: uint<1>>, 3>
  %a2 = firrtl.subindex %a[2] : !firrtl.vector<bundle<valid: uint<1>, ready: uint<1>>, 3>
  %a00 = firrtl.subfield %a0[valid] : !firrtl.bundle<valid: uint<1>, ready: uint<1>>
  %a01 = firrtl.subfield %a0[ready] : !firrtl.bundle<valid: uint<1>, ready: uint<1>>
  %a10 = firrtl.subfield %a1[valid] : !firrtl.bundle<valid: uint<1>, ready: uint<1>>
  %a11 = firrtl.subfield %a1[ready] : !firrtl.bundle<valid: uint<1>, ready: uint<1>>
  %a20 = firrtl.subfield %a2[valid] : !firrtl.bundle<valid: uint<1>, ready: uint<1>>
  %a21 = firrtl.subfield %a2[ready] : !firrtl.bundle<valid: uint<1>, ready: uint<1>>
  firrtl.strictconnect %a00, %c : !firrtl.uint<1>
  firrtl.strictconnect %a01, %c : !firrtl.uint<1>
  firrtl.strictconnect %a10, %c : !firrtl.uint<1>
  firrtl.strictconnect %a11, %c : !firrtl.uint<1>
  firrtl.strictconnect %a20, %c : !firrtl.uint<1>
  firrtl.strictconnect %a21, %c : !firrtl.uint<1>
  firrtl.strictconnect %o, %a :  !firrtl.vector<bundle<valid: uint<1>, ready: uint<1>>, 3>
// CHECK: [0 : ui1, 0 : ui1], [0 : ui1, 0 : ui1], [0 : ui1, 0 : ui1]] : !firrtl.vector<bundle<valid: uint<1>, ready: uint<1>>, 3>
// CHECK-NEXT: %a = firrtl.wire   : !firrtl.vector<bundle<valid: uint<1>, ready: uint<1>>, 3>
// CHECK-NEXT: firrtl.strictconnect %o, %a : !firrtl.vector<bundle<valid: uint<1>, ready: uint<1>>, 3>
// CHECK-NEXT: firrtl.strictconnect %a, %0 : !firrtl.vector<bundle<valid: uint<1>, ready: uint<1>>, 3>
}

// TODO: Move to an apporpriate place
// Issue #2197
// CHECK-LABEL: @Issue2197
firrtl.module @Issue2197(in %clock: !firrtl.clock, out %x: !firrtl.uint<2>) {
//  // _HECK: [[ZERO:%.+]] = firrtl.constant 0 : !firrtl.uint<2>
//  // _HECK-NEXT: firrtl.strictconnect %x, [[ZERO]] : !firrtl.uint<2>
//  %invalid_ui1 = firrtl.invalidvalue : !firrtl.uint<1>
//  %_reg = firrtl.reg droppable_name %clock : !firrtl.clock, !firrtl.uint<2>
//  %0 = firrtl.pad %invalid_ui1, 2 : (!firrtl.uint<1>) -> !firrtl.uint<2>
//  firrtl.strictconnect %_reg, %0 : !firrtl.uint<2>
//  firrtl.strictconnect %x, %_reg : !firrtl.uint<2>
}

// This is checking the behavior of sign extension of zero-width constants that
// results from trying to primops.
// CHECK-LABEL: @ZeroWidthAdd
firrtl.module @ZeroWidthAdd(out %a: !firrtl.sint<1>) {
  %zw = firrtl.constant 0 : !firrtl.sint<0>
  %0 = firrtl.constant 0 : !firrtl.sint<0>
  %1 = firrtl.add %0, %zw : (!firrtl.sint<0>, !firrtl.sint<0>) -> !firrtl.sint<1>
  firrtl.strictconnect %a, %1 : !firrtl.sint<1>
  // CHECK:      %[[zero:.+]] = firrtl.constant 0 : !firrtl.sint<1>
  // CHECK-NEXT: firrtl.strictconnect %a, %[[zero]]
}

// CHECK-LABEL: @ZeroWidthDshr
firrtl.module @ZeroWidthDshr(in %a: !firrtl.sint<0>, out %b: !firrtl.sint<0>) {
  %zw = firrtl.constant 0 : !firrtl.uint<0>
  %0 = firrtl.dshr %a, %zw : (!firrtl.sint<0>, !firrtl.uint<0>) -> !firrtl.sint<0>
  firrtl.strictconnect %b, %0 : !firrtl.sint<0>
  // CHECK:      %[[zero:.+]] = firrtl.constant 0 : !firrtl.sint<0>
  // CHECK-NEXT: firrtl.strictconnect %b, %[[zero]]
}

// CHECK-LABEL: @ZeroWidthPad
firrtl.module @ZeroWidthPad(out %b: !firrtl.sint<1>) {
  %zw = firrtl.constant 0 : !firrtl.sint<0>
  %0 = firrtl.pad %zw, 1 : (!firrtl.sint<0>) -> !firrtl.sint<1>
  firrtl.strictconnect %b, %0 : !firrtl.sint<1>
  // CHECK:      %[[zero:.+]] = firrtl.constant 0 : !firrtl.sint<1>
  // CHECK-NEXT: firrtl.strictconnect %b, %[[zero]]
}

// CHECK-LABEL: @ZeroWidthCat
firrtl.module @ZeroWidthCat(out %a: !firrtl.uint<1>) {
  %one = firrtl.constant 1 : !firrtl.uint<1>
  %zw = firrtl.constant 0 : !firrtl.uint<0>
  %0 = firrtl.cat %one, %zw : (!firrtl.uint<1>, !firrtl.uint<0>) -> !firrtl.uint<1>
  firrtl.strictconnect %a, %0 : !firrtl.uint<1>
  // CHECK:      %[[one:.+]] = firrtl.constant 1 : !firrtl.uint<1>
  // CHECK-NEXT: firrtl.strictconnect %a, %[[one]]
}

//TODO: Move to an appropriate place
// Issue mentioned in PR #2251
// CHECK-LABEL: @Issue2251
firrtl.module @Issue2251(out %o: !firrtl.sint<15>) {
//  // pad used to always return an unsigned constant
//  %invalid_si1 = firrtl.invalidvalue : !firrtl.sint<1>
//  %0 = firrtl.pad %invalid_si1, 15 : (!firrtl.sint<1>) -> !firrtl.sint<15>
//  firrtl.strictconnect %o, %0 : !firrtl.sint<15>
//  // _HECK:      %[[zero:.+]] = firrtl.constant 0 : !firrtl.sint<15>
//  // _HECK-NEXT: firrtl.strictconnect %o, %[[zero]]
}

// Issue mentioned in #2289
// CHECK-LABEL: @Issue2289
firrtl.module @Issue2289(in %clock: !firrtl.clock, in %reset: !firrtl.uint<1>, out %out: !firrtl.uint<5>) {
<<<<<<< HEAD
  %r = firrtl.reg %clock  : !firrtl.uint<1>
  firrtl.strictconnect %r, %r : !firrtl.uint<1>
=======
  %r = firrtl.reg %clock  : !firrtl.clock, !firrtl.uint<1>
  firrtl.connect %r, %r : !firrtl.uint<1>, !firrtl.uint<1>
>>>>>>> 56c7179b
  %c0_ui4 = firrtl.constant 0 : !firrtl.uint<4>
  %c1_ui1 = firrtl.constant 1 : !firrtl.uint<1>
  %0 = firrtl.dshl %c1_ui1, %r : (!firrtl.uint<1>, !firrtl.uint<1>) -> !firrtl.uint<2>
  %1 = firrtl.sub %c0_ui4, %0 : (!firrtl.uint<4>, !firrtl.uint<2>) -> !firrtl.uint<5>
  firrtl.strictconnect %out, %1 : !firrtl.uint<5>
  // CHECK:      %[[dshl:.+]] = firrtl.dshl
  // CHECK-NEXT: %[[neg:.+]] = firrtl.neg %[[dshl]]
  // CHECK-NEXT: %[[pad:.+]] = firrtl.pad %[[neg]], 5
  // CHECK-NEXT: %[[cast:.+]] = firrtl.asUInt %[[pad]]
  // CHECK-NEXT: firrtl.strictconnect %out, %[[cast]]
}

// Issue mentioned in #2291
// CHECK-LABEL: @Issue2291
firrtl.module @Issue2291(out %out: !firrtl.uint<1>) {
  %c1_ui1 = firrtl.constant 1 : !firrtl.uint<1>
  %clock = firrtl.asClock %c1_ui1 : (!firrtl.uint<1>) -> !firrtl.clock
  %0 = firrtl.asUInt %clock : (!firrtl.clock) -> !firrtl.uint<1>
  firrtl.strictconnect %out, %0 : !firrtl.uint<1>
}

// Check that canonicalizing connects to zero works for clock, reset, and async
// reset.  All these types require special constants as opposed to constants.
//
// CHECK-LABEL: @Issue2314
firrtl.module @Issue2314(out %clock: !firrtl.clock, out %reset: !firrtl.reset, out %asyncReset: !firrtl.asyncreset) {
  // CHECK-DAG: %[[zero_clock:.+]] = firrtl.specialconstant 0 : !firrtl.clock
  // CHECK-DAG: %[[zero_reset:.+]] = firrtl.specialconstant 0 : !firrtl.reset
  // CHECK-DAG: %[[zero_asyncReset:.+]] = firrtl.specialconstant 0 : !firrtl.asyncreset
  %inv_clock = firrtl.wire  : !firrtl.clock
  %invalid_clock = firrtl.invalidvalue : !firrtl.clock
  firrtl.strictconnect %inv_clock, %invalid_clock : !firrtl.clock
  firrtl.strictconnect %clock, %inv_clock : !firrtl.clock
  // CHECK: firrtl.strictconnect %clock, %[[zero_clock]]
  %inv_reset = firrtl.wire  : !firrtl.reset
  %invalid_reset = firrtl.invalidvalue : !firrtl.reset
  firrtl.strictconnect %inv_reset, %invalid_reset : !firrtl.reset
  firrtl.strictconnect %reset, %inv_reset : !firrtl.reset
  // CHECK: firrtl.strictconnect %reset, %[[zero_reset]]
  %inv_asyncReset = firrtl.wire  : !firrtl.asyncreset
  %invalid_asyncreset = firrtl.invalidvalue : !firrtl.asyncreset
  firrtl.strictconnect %inv_asyncReset, %invalid_asyncreset : !firrtl.asyncreset
  firrtl.strictconnect %asyncReset, %inv_asyncReset : !firrtl.asyncreset
  // CHECK: firrtl.strictconnect %asyncReset, %[[zero_asyncReset]]
}

// Crasher from issue #3043
// CHECK-LABEL: @Issue3043
firrtl.module @Issue3043(out %a: !firrtl.vector<uint<5>, 3>) {
  %_b = firrtl.wire  : !firrtl.vector<uint<5>, 3>
  %b = firrtl.node sym @b %_b  : !firrtl.vector<uint<5>, 3>
  %invalid = firrtl.invalidvalue : !firrtl.vector<uint<5>, 3>
  firrtl.strictconnect %_b, %invalid : !firrtl.vector<uint<5>, 3>
  firrtl.strictconnect %a, %_b : !firrtl.vector<uint<5>, 3>
}

// Test behaviors folding with zero-width constants, issue #2514.
// CHECK-LABEL: @Issue2514
firrtl.module @Issue2514(
  in %s: !firrtl.sint<0>,
  in %u: !firrtl.uint<0>,
  out %geq_0: !firrtl.uint<1>,
  out %geq_1: !firrtl.uint<1>,
  out %geq_2: !firrtl.uint<1>,
  out %geq_3: !firrtl.uint<1>,
  out %gt_0:  !firrtl.uint<1>,
  out %gt_1:  !firrtl.uint<1>,
  out %gt_2:  !firrtl.uint<1>,
  out %gt_3:  !firrtl.uint<1>,
  out %lt_0:  !firrtl.uint<1>,
  out %lt_1:  !firrtl.uint<1>,
  out %lt_2:  !firrtl.uint<1>,
  out %lt_3:  !firrtl.uint<1>,
  out %leq_0: !firrtl.uint<1>,
  out %leq_1: !firrtl.uint<1>,
  out %leq_2: !firrtl.uint<1>,
  out %leq_3: !firrtl.uint<1>
) {
  %t = firrtl.constant 0: !firrtl.sint<0>
  %v = firrtl.constant 0: !firrtl.uint<0>

  // CHECK-DAG: %[[zero_i1:.+]] = firrtl.constant 0 : !firrtl.uint<1>
  // CHECK-DAG: %[[one_i1:.+]] = firrtl.constant 1 : !firrtl.uint<1>

  // geq(x, y) -> 1 when x and y are both zero-width (and here, one is a constant)
  %3 = firrtl.geq %s, %t : (!firrtl.sint<0>, !firrtl.sint<0>) -> !firrtl.uint<1>
  %4 = firrtl.geq %t, %s : (!firrtl.sint<0>, !firrtl.sint<0>) -> !firrtl.uint<1>
  %5 = firrtl.geq %u, %v : (!firrtl.uint<0>, !firrtl.uint<0>) -> !firrtl.uint<1>
  %6 = firrtl.geq %v, %u : (!firrtl.uint<0>, !firrtl.uint<0>) -> !firrtl.uint<1>
  firrtl.strictconnect %geq_0, %3 : !firrtl.uint<1>
  firrtl.strictconnect %geq_1, %4 : !firrtl.uint<1>
  firrtl.strictconnect %geq_2, %5 : !firrtl.uint<1>
  firrtl.strictconnect %geq_3, %6 : !firrtl.uint<1>
  // CHECK: firrtl.strictconnect %geq_0, %[[one_i1]]
  // CHECK: firrtl.strictconnect %geq_1, %[[one_i1]]
  // CHECK: firrtl.strictconnect %geq_2, %[[one_i1]]
  // CHECK: firrtl.strictconnect %geq_3, %[[one_i1]]

  // gt(x, y) -> 0 when x and y are both zero-width (and here, one is a constant)
  %7 = firrtl.gt %s, %t : (!firrtl.sint<0>, !firrtl.sint<0>) -> !firrtl.uint<1>
  %8 = firrtl.gt %t, %s : (!firrtl.sint<0>, !firrtl.sint<0>) -> !firrtl.uint<1>
  %9 = firrtl.gt %u, %v : (!firrtl.uint<0>, !firrtl.uint<0>) -> !firrtl.uint<1>
  %10 = firrtl.gt %v, %u : (!firrtl.uint<0>, !firrtl.uint<0>) -> !firrtl.uint<1>
  firrtl.strictconnect %gt_0, %7 : !firrtl.uint<1>
  firrtl.strictconnect %gt_1, %8 : !firrtl.uint<1>
  firrtl.strictconnect %gt_2, %9 : !firrtl.uint<1>
  firrtl.strictconnect %gt_3, %10 : !firrtl.uint<1>
  // CHECK: firrtl.strictconnect %gt_0, %[[zero_i1]]
  // CHECK: firrtl.strictconnect %gt_1, %[[zero_i1]]
  // CHECK: firrtl.strictconnect %gt_2, %[[zero_i1]]
  // CHECK: firrtl.strictconnect %gt_3, %[[zero_i1]]

  // lt(x, y) -> 0 when x and y are both zero-width (and here, one is a constant)
  %11 = firrtl.lt %s, %t : (!firrtl.sint<0>, !firrtl.sint<0>) -> !firrtl.uint<1>
  %12 = firrtl.lt %t, %s : (!firrtl.sint<0>, !firrtl.sint<0>) -> !firrtl.uint<1>
  %13 = firrtl.lt %u, %v : (!firrtl.uint<0>, !firrtl.uint<0>) -> !firrtl.uint<1>
  %14 = firrtl.lt %v, %u : (!firrtl.uint<0>, !firrtl.uint<0>) -> !firrtl.uint<1>
  firrtl.strictconnect %lt_0, %11 : !firrtl.uint<1>
  firrtl.strictconnect %lt_1, %12 : !firrtl.uint<1>
  firrtl.strictconnect %lt_2, %13 : !firrtl.uint<1>
  firrtl.strictconnect %lt_3, %14 : !firrtl.uint<1>
  // CHECK: firrtl.strictconnect %lt_0, %[[zero_i1]]
  // CHECK: firrtl.strictconnect %lt_1, %[[zero_i1]]
  // CHECK: firrtl.strictconnect %lt_2, %[[zero_i1]]
  // CHECK: firrtl.strictconnect %lt_3, %[[zero_i1]]

  // leq(x, y) -> 1 when x and y are both zero-width (and here, one is a constant)
  %15 = firrtl.leq %s, %t : (!firrtl.sint<0>, !firrtl.sint<0>) -> !firrtl.uint<1>
  %16 = firrtl.leq %t, %s : (!firrtl.sint<0>, !firrtl.sint<0>) -> !firrtl.uint<1>
  %17 = firrtl.leq %u, %v : (!firrtl.uint<0>, !firrtl.uint<0>) -> !firrtl.uint<1>
  %18 = firrtl.leq %v, %u : (!firrtl.uint<0>, !firrtl.uint<0>) -> !firrtl.uint<1>
  firrtl.strictconnect %leq_0, %15 : !firrtl.uint<1>
  firrtl.strictconnect %leq_1, %16 : !firrtl.uint<1>
  firrtl.strictconnect %leq_2, %17 : !firrtl.uint<1>
  firrtl.strictconnect %leq_3, %18 : !firrtl.uint<1>
  // CHECK: firrtl.strictconnect %leq_0, %[[one_i1]]
  // CHECK: firrtl.strictconnect %leq_1, %[[one_i1]]
  // CHECK: firrtl.strictconnect %leq_2, %[[one_i1]]
  // CHECK: firrtl.strictconnect %leq_3, %[[one_i1]]
}

// CHECK-LABEL: @NamePropagation
firrtl.module @NamePropagation(in %a: !firrtl.uint<1>, in %b: !firrtl.uint<1>, in %c: !firrtl.uint<4>, out %res1: !firrtl.uint<2>, out %res2: !firrtl.uint<2>) {
  // CHECK-NEXT: %e = firrtl.bits %c 1 to 0 {name = "e"}
  %1 = firrtl.bits %c 2 to 0 : (!firrtl.uint<4>) -> !firrtl.uint<3>
  %e = firrtl.bits %1 1 to 0 {name = "e"}: (!firrtl.uint<3>) -> !firrtl.uint<2>
  // CHECK-NEXT: firrtl.strictconnect %res1, %e
  firrtl.strictconnect %res1, %e : !firrtl.uint<2>

  // CHECK-NEXT: %name_node = firrtl.not %e {name = "name_node"} : (!firrtl.uint<2>) -> !firrtl.uint<2>
  // CHECK-NEXT: firrtl.strictconnect %res2, %name_node
  %2 = firrtl.not %e : (!firrtl.uint<2>) -> !firrtl.uint<2>
  %name_node = firrtl.node droppable_name %2 : !firrtl.uint<2>
  firrtl.strictconnect %res2, %name_node : !firrtl.uint<2>
}

// Issue 3319: https://github.com/llvm/circt/issues/3319
// CHECK-LABEL: @Foo3319
firrtl.module @Foo3319(in %i: !firrtl.uint<1>, out %o : !firrtl.uint<1>) {
  %c0_ui1 = firrtl.constant 0 : !firrtl.uint<1>
  %c1_ui1 = firrtl.constant 1 : !firrtl.uint<1>
  %0 = firrtl.and %c0_ui1, %i : (!firrtl.uint<1>, !firrtl.uint<1>) -> !firrtl.uint<1>
  // CHECK: %n = firrtl.node interesting_name %c0_ui1
  %n = firrtl.node interesting_name %0  : !firrtl.uint<1>
  // CHECK: firrtl.strictconnect %o, %n
  firrtl.strictconnect %o, %n : !firrtl.uint<1>
}

// CHECK-LABEL: @WireByPass
firrtl.module @WireByPass(in %i: !firrtl.uint<1>, out %o : !firrtl.uint<1>) {
  %c0_ui1 = firrtl.constant 0 : !firrtl.uint<1>
  %n = firrtl.wire interesting_name : !firrtl.uint<1>
  // CHECK: firrtl.strictconnect %n, %c0_ui1
  firrtl.strictconnect %n, %c0_ui1 : !firrtl.uint<1>
  // CHECK: firrtl.strictconnect %o, %n
  firrtl.strictconnect %o, %n : !firrtl.uint<1>
}

// Check that canonicalizeSingleSetConnect doesn't remove a wire with an
// Annotation on it.
//
// CHECK-LABEL: @AnnotationsBlockRemoval
firrtl.module @AnnotationsBlockRemoval(
  in %a: !firrtl.uint<1>,
  out %b: !firrtl.uint<1>
) {
  // CHECK: %w = firrtl.wire
  %w = firrtl.wire droppable_name {annotations = [{class = "Foo"}]} : !firrtl.uint<1>
  firrtl.strictconnect %w, %a : !firrtl.uint<1>
  firrtl.strictconnect %b, %w : !firrtl.uint<1>
}

// CHECK-LABEL: firrtl.module @Verification
firrtl.module @Verification(in %clock: !firrtl.clock, in %p: !firrtl.uint<1>, out %o : !firrtl.uint<1>) {
  %c0 = firrtl.constant 0 : !firrtl.uint<1>
  %c1 = firrtl.constant 1 : !firrtl.uint<1>

  // Never enabled.
  // CHECK-NOT: firrtl.assert
  firrtl.assert %clock, %p, %c0, "assert0" : !firrtl.clock, !firrtl.uint<1>, !firrtl.uint<1>
  // CHECK-NOT: firrtl.assume
  firrtl.assume %clock, %p, %c0, "assume0" : !firrtl.clock, !firrtl.uint<1>, !firrtl.uint<1>
  // CHECK-NOT: firrtl.cover
  firrtl.cover %clock, %p, %c0, "cover0" : !firrtl.clock, !firrtl.uint<1>, !firrtl.uint<1>

  // Never fired.
  // CHECK-NOT: firrtl.assert
  firrtl.assert %clock, %c1, %p, "assert1" : !firrtl.clock, !firrtl.uint<1>, !firrtl.uint<1>
  // CHECK-NOT: firrtl.assume
  firrtl.assume %clock, %c1, %p, "assume1" : !firrtl.clock, !firrtl.uint<1>, !firrtl.uint<1>
  // CHECK-NOT: firrtl.cover
  firrtl.cover %clock, %c0, %p, "cover0" : !firrtl.clock, !firrtl.uint<1>, !firrtl.uint<1>
  // CHECK-NOT: firrtl.int.isX
  %x = firrtl.int.isX %c0 : !firrtl.uint<1>
  firrtl.strictconnect %o, %x : !firrtl.uint<1>
}

// COMMON-LABEL:  firrtl.module @MultibitMux
// COMMON-NEXT:      %0 = firrtl.subaccess %a[%sel] : !firrtl.vector<uint<1>, 3>, !firrtl.uint<2>
// COMMON-NEXT:      firrtl.strictconnect %b, %0 : !firrtl.uint<1>
firrtl.module @MultibitMux(in %a: !firrtl.vector<uint<1>, 3>, in %sel: !firrtl.uint<2>, out %b: !firrtl.uint<1>) {
  %0 = firrtl.subindex %a[2] : !firrtl.vector<uint<1>, 3>
  %1 = firrtl.subindex %a[1] : !firrtl.vector<uint<1>, 3>
  %2 = firrtl.subindex %a[0] : !firrtl.vector<uint<1>, 3>
  %3 = firrtl.multibit_mux %sel, %0, %1, %2 : !firrtl.uint<2>, !firrtl.uint<1>
  firrtl.strictconnect %b, %3 : !firrtl.uint<1>
}

// CHECK-LABEL: firrtl.module @NameProp
firrtl.module @NameProp(in %in0: !firrtl.uint<1>, in %in1: !firrtl.uint<1>, out %out: !firrtl.uint<1>) {
  %0 = firrtl.or %in0, %in1 : (!firrtl.uint<1>, !firrtl.uint<1>) -> !firrtl.uint<1>
  %_useless_name_1 = firrtl.node  %0  : !firrtl.uint<1>
  %useful_name = firrtl.node  %_useless_name_1  : !firrtl.uint<1>
  %_useless_name_2 = firrtl.node  %useful_name  : !firrtl.uint<1>
  // CHECK-NEXT: %useful_name = firrtl.or %in0, %in1
  // CHECK-NEXT: firrtl.strictconnect %out, %useful_name
  firrtl.strictconnect %out, %_useless_name_2 : !firrtl.uint<1>
}

// CHECK-LABEL: firrtl.module @CrashAllUnusedPorts
firrtl.module @CrashAllUnusedPorts() {
  %c0_ui1 = firrtl.constant 0 : !firrtl.uint<1>
  %foo, %bar = firrtl.mem  Undefined  {depth = 3 : i64, groupID = 4 : ui32, name = "whatever", portNames = ["MPORT_1", "MPORT_5"], readLatency = 0 : i32, writeLatency = 1 : i32} : !firrtl.bundle<addr: uint<2>, en: uint<1>, clk: clock, data: uint<2>, mask: uint<1>>, !firrtl.bundle<addr: uint<2>, en: uint<1>, clk: clock, data flip: uint<2>>
  %26 = firrtl.subfield %foo[en] : !firrtl.bundle<addr: uint<2>, en: uint<1>, clk: clock, data: uint<2>, mask: uint<1>>
  firrtl.strictconnect %26, %c0_ui1 : !firrtl.uint<1>
}

// CHECK-LABEL: firrtl.module @CrashRegResetWithOneReset
firrtl.module @CrashRegResetWithOneReset(in %clock: !firrtl.clock, in %reset: !firrtl.asyncreset, in %io_d: !firrtl.uint<1>, out %io_q: !firrtl.uint<1>, in %io_en: !firrtl.uint<1>) {
  %c1_asyncreset = firrtl.specialconstant 1 : !firrtl.asyncreset
  %c0_ui1 = firrtl.constant 0 : !firrtl.uint<1>
  %reg = firrtl.regreset  %clock, %c1_asyncreset, %c0_ui1  : !firrtl.clock, !firrtl.asyncreset, !firrtl.uint<1>, !firrtl.uint<1>
  %0 = firrtl.mux(%io_en, %io_d, %reg) : (!firrtl.uint<1>, !firrtl.uint<1>, !firrtl.uint<1>) -> !firrtl.uint<1>
  firrtl.strictconnect %reg, %0 : !firrtl.uint<1>
  firrtl.strictconnect %io_q, %reg : !firrtl.uint<1>
}

// A read-only memory with memory initialization should not be removed.
// CHECK-LABEL: firrtl.module @ReadOnlyFileInitialized
firrtl.module @ReadOnlyFileInitialized(
  in %clock: !firrtl.clock,
  in %reset: !firrtl.uint<1>,
  in %read_en: !firrtl.uint<1>,
  out %read_data: !firrtl.uint<8>,
  in %read_addr: !firrtl.uint<5>
) {
  // CHECK-NEXT: firrtl.mem
  // CHECK-SAME:   name = "withInit"
  %m_r = firrtl.mem Undefined {
    depth = 32 : i64,
    groupID = 1 : ui32,
    init = #firrtl.meminit<"mem1.hex.txt", false, true>,
    name = "withInit",
    portNames = ["m_r"],
    readLatency = 1 : i32,
    writeLatency = 1 : i32
  } : !firrtl.bundle<addr: uint<5>, en: uint<1>, clk: clock, data flip: uint<8>>
  %0 = firrtl.subfield %m_r[addr] :
    !firrtl.bundle<addr: uint<5>, en: uint<1>, clk: clock, data flip: uint<8>>
  %1 = firrtl.subfield %m_r[en] :
    !firrtl.bundle<addr: uint<5>, en: uint<1>, clk: clock, data flip: uint<8>>
  %2 = firrtl.subfield %m_r[clk] :
    !firrtl.bundle<addr: uint<5>, en: uint<1>, clk: clock, data flip: uint<8>>
  %3 = firrtl.subfield %m_r[data] :
    !firrtl.bundle<addr: uint<5>, en: uint<1>, clk: clock, data flip: uint<8>>
  firrtl.strictconnect %0, %read_addr : !firrtl.uint<5>
  firrtl.strictconnect %1, %read_en : !firrtl.uint<1>
  firrtl.strictconnect %2, %clock : !firrtl.clock
  firrtl.strictconnect %read_data, %3 : !firrtl.uint<8>
}

// CHECK-LABEL: @MuxCondWidth
firrtl.module @MuxCondWidth(in %cond: !firrtl.uint<1>, out %foo: !firrtl.uint<3>) {
  // Don't canonicalize if the type is not UInt<1>
  // CHECK: %0 = firrtl.mux(%cond, %c0_ui3, %c1_ui3) : (!firrtl.uint<1>, !firrtl.uint<3>, !firrtl.uint<3>) -> !firrtl.uint<3>
  // CHECK-NEXT:  firrtl.strictconnect %foo, %0
  %c0_ui1 = firrtl.constant 0 : !firrtl.uint<1>
  %c1_ui3 = firrtl.constant 1 : !firrtl.uint<3>
  %0 = firrtl.mux(%cond, %c0_ui1, %c1_ui3) : (!firrtl.uint<1>, !firrtl.uint<1>, !firrtl.uint<3>) -> !firrtl.uint<3>
  firrtl.strictconnect %foo, %0 : !firrtl.uint<3>
}

// CHECK-LABEL: @RefResolveSend
firrtl.module @RefResolveSend(in %x: !firrtl.uint<1>, out %y : !firrtl.uint<1>) {
  // CHECK-NEXT: firrtl.strictconnect %y, %x
  // CHECK-NEXT: }
  %ref = firrtl.ref.send %x : !firrtl.uint<1>
  %res = firrtl.ref.resolve %ref : !firrtl.ref<uint<1>>
  firrtl.strictconnect %y, %res : !firrtl.uint<1>
}

// CHECK-LABEL: @RefSubHoistVector
firrtl.module @RefSubHoistVector(in %x: !firrtl.vector<uint<1>,2>, out %y : !firrtl.ref<uint<1>>) {
  // CHECK-NEXT: %[[sub:.+]] = firrtl.subindex %x[1]
  // CHECK-NEXT: %[[ref:.+]] = firrtl.ref.send %[[sub]]
  // CHECK-NEXT: firrtl.strictconnect %y, %[[ref]]
  // CHECK-NEXT: }
  %ref = firrtl.ref.send %x : !firrtl.vector<uint<1>,2>
  %sub = firrtl.ref.sub %ref[1] : !firrtl.ref<vector<uint<1>,2>>
  firrtl.strictconnect %y, %sub: !firrtl.ref<uint<1>>
}

// CHECK-LABEL: @RefSubHoistBundle
firrtl.module @RefSubHoistBundle(in %x: !firrtl.bundle<a: uint<1>, b: uint<2>>, out %y : !firrtl.ref<uint<2>>) {
  // CHECK-NEXT: %[[sub:.+]] = firrtl.subfield %x[b]
  // CHECK-NEXT: %[[ref:.+]] = firrtl.ref.send %[[sub]]
  // CHECK-NEXT: firrtl.strictconnect %y, %[[ref]]
  // CHECK-NEXT: }
  %ref = firrtl.ref.send %x : !firrtl.bundle<a: uint<1>, b: uint<2>>
  %sub = firrtl.ref.sub %ref[1] : !firrtl.ref<bundle<a: uint<1>, b: uint<2>>>
  firrtl.strictconnect %y, %sub: !firrtl.ref<uint<2>>
}

// CHECK-LABEL: @RefResolveSubSend
firrtl.module private @RefResolveSubSend(in %x: !firrtl.bundle<a: uint<1>, b: uint<2>>, out %y : !firrtl.uint<2>) {
  // CHECK-NEXT: %[[sub:.+]] = firrtl.subfield %x[b]
  // CHECK-NEXT: firrtl.strictconnect %y, %[[sub]]
  // CHECK-NEXT: }
  %ref = firrtl.ref.send %x : !firrtl.bundle<a: uint<1>, b: uint<2>>
  %sub = firrtl.ref.sub %ref[1] : !firrtl.ref<bundle<a: uint<1>, b: uint<2>>>
  %res = firrtl.ref.resolve %sub: !firrtl.ref<uint<2>>
  firrtl.strictconnect %y, %res : !firrtl.uint<2>
}

}<|MERGE_RESOLUTION|>--- conflicted
+++ resolved
@@ -731,19 +731,11 @@
 // CHECK-NEXT:  }
 firrtl.module @reg_cst_prop1(in %clock: !firrtl.clock, out %out_b: !firrtl.uint<8>) {
   %c5_ui8 = firrtl.constant 5 : !firrtl.uint<8>
-<<<<<<< HEAD
-  %_tmp_a = firrtl.reg droppable_name %clock {name = "_tmp_a"} : !firrtl.uint<8>
-  %tmp_b = firrtl.reg droppable_name %clock {name = "_tmp_b"} : !firrtl.uint<8>
-  firrtl.strictconnect %_tmp_a, %c5_ui8 : !firrtl.uint<8>
-  firrtl.strictconnect %tmp_b, %_tmp_a : !firrtl.uint<8>
-  firrtl.strictconnect %out_b, %tmp_b : !firrtl.uint<8>
-=======
   %_tmp_a = firrtl.reg droppable_name %clock {name = "_tmp_a"} : !firrtl.clock, !firrtl.uint<8>
   %tmp_b = firrtl.reg droppable_name %clock {name = "_tmp_b"} : !firrtl.clock, !firrtl.uint<8>
   firrtl.connect %_tmp_a, %c5_ui8 : !firrtl.uint<8>, !firrtl.uint<8>
   firrtl.connect %tmp_b, %_tmp_a : !firrtl.uint<8>, !firrtl.uint<8>
   firrtl.connect %out_b, %tmp_b : !firrtl.uint<8>, !firrtl.uint<8>
->>>>>>> 56c7179b
 }
 
 // Check for DontTouch annotation
@@ -757,32 +749,19 @@
 
 firrtl.module @reg_cst_prop1_DontTouch(in %clock: !firrtl.clock, out %out_b: !firrtl.uint<8>) {
   %c5_ui8 = firrtl.constant 5 : !firrtl.uint<8>
-<<<<<<< HEAD
-  %_tmp_a = firrtl.reg  sym @reg1 %clock {name = "tmp_a"} : !firrtl.uint<8>
-  %_tmp_b = firrtl.reg %clock {name = "tmp_b"} : !firrtl.uint<8>
-  firrtl.strictconnect %_tmp_a, %c5_ui8 : !firrtl.uint<8>
-  firrtl.strictconnect %_tmp_b, %_tmp_a : !firrtl.uint<8>
-  firrtl.strictconnect %out_b, %_tmp_b : !firrtl.uint<8>
-=======
   %_tmp_a = firrtl.reg  sym @reg1 %clock {name = "tmp_a"} : !firrtl.clock, !firrtl.uint<8>
   %_tmp_b = firrtl.reg %clock {name = "tmp_b"} : !firrtl.clock, !firrtl.uint<8>
   firrtl.connect %_tmp_a, %c5_ui8 : !firrtl.uint<8>, !firrtl.uint<8>
   firrtl.connect %_tmp_b, %_tmp_a : !firrtl.uint<8>, !firrtl.uint<8>
   firrtl.connect %out_b, %_tmp_b : !firrtl.uint<8>, !firrtl.uint<8>
->>>>>>> 56c7179b
 }
 // CHECK-LABEL: @reg_cst_prop2
 // CHECK-NEXT:   %c5_ui8 = firrtl.constant 5 : !firrtl.uint<8>
 // CHECK-NEXT:   firrtl.strictconnect %out_b, %c5_ui8 : !firrtl.uint<8>
 // CHECK-NEXT:  }
 firrtl.module @reg_cst_prop2(in %clock: !firrtl.clock, out %out_b: !firrtl.uint<8>) {
-<<<<<<< HEAD
-  %_tmp_b = firrtl.reg droppable_name %clock {name = "_tmp_b"} : !firrtl.uint<8>
-  firrtl.strictconnect %out_b, %_tmp_b : !firrtl.uint<8>
-=======
   %_tmp_b = firrtl.reg droppable_name %clock {name = "_tmp_b"} : !firrtl.clock, !firrtl.uint<8>
   firrtl.connect %out_b, %_tmp_b : !firrtl.uint<8>, !firrtl.uint<8>
->>>>>>> 56c7179b
 
   %_tmp_a = firrtl.reg droppable_name %clock {name = "_tmp_a"} : !firrtl.clock, !firrtl.uint<8>
   %c5_ui8 = firrtl.constant 5 : !firrtl.uint<8>
@@ -1678,13 +1657,6 @@
   // CHECK-NEXT:  firrtl.strictconnect %bar, %d : !firrtl.uint<2>
   // CHECK-NEXT:  firrtl.strictconnect %d, %foo : !firrtl.uint<2>
   // CHECK-NEXT: }
-<<<<<<< HEAD
-  %d = firrtl.reg %clock {firrtl.random_init_end = 1 : ui64, firrtl.random_init_start = 0 : ui64} : !firrtl.uint<2>
-  firrtl.strictconnect %bar, %d : !firrtl.uint<2>
-  %c1_ui2 = firrtl.constant 1 : !firrtl.uint<2>
-  %1 = firrtl.mux(%reset, %c1_ui2, %foo) : (!firrtl.uint<1>, !firrtl.uint<2>, !firrtl.uint<2>) -> !firrtl.uint<2>
-  firrtl.strictconnect %d, %1 : !firrtl.uint<2>
-=======
   %d = firrtl.reg %clock {firrtl.random_init_end = 1 : ui64, firrtl.random_init_start = 0 : ui64} : !firrtl.clock, !firrtl.uint<2>
   firrtl.connect %bar, %d : !firrtl.uint<2>, !firrtl.uint<2>
   %c1_ui2 = firrtl.constant 1 : !firrtl.uint<2>
@@ -1705,7 +1677,6 @@
   %c1_ui2 = firrtl.constant 1 : !firrtl.uint
   %1 = firrtl.mux(%reset, %c1_ui2, %foo) : (!firrtl.uint<1>, !firrtl.uint, !firrtl.uint) -> !firrtl.uint
   firrtl.connect %d, %1 : !firrtl.uint, !firrtl.uint
->>>>>>> 56c7179b
 }
 
 // https://github.com/llvm/circt/issues/1215
@@ -1974,13 +1945,8 @@
 // Issue mentioned in #2289
 // CHECK-LABEL: @Issue2289
 firrtl.module @Issue2289(in %clock: !firrtl.clock, in %reset: !firrtl.uint<1>, out %out: !firrtl.uint<5>) {
-<<<<<<< HEAD
-  %r = firrtl.reg %clock  : !firrtl.uint<1>
-  firrtl.strictconnect %r, %r : !firrtl.uint<1>
-=======
   %r = firrtl.reg %clock  : !firrtl.clock, !firrtl.uint<1>
   firrtl.connect %r, %r : !firrtl.uint<1>, !firrtl.uint<1>
->>>>>>> 56c7179b
   %c0_ui4 = firrtl.constant 0 : !firrtl.uint<4>
   %c1_ui1 = firrtl.constant 1 : !firrtl.uint<1>
   %0 = firrtl.dshl %c1_ui1, %r : (!firrtl.uint<1>, !firrtl.uint<1>) -> !firrtl.uint<2>
