--- conflicted
+++ resolved
@@ -47,12 +47,8 @@
 // CHECK-SAME: ) attributes {depth = 12 : i64, initFilename = "", initIsBinary = false, initIsInline = false, maskGran = 7 : ui32, numReadPorts = 1 : ui32, numReadWritePorts = 1 : ui32, numWritePorts = 1 : ui32, readLatency = 0 : ui32, readUnderWrite = 0 : i32, width = 42 : ui32, writeClockIDs = [0 : i32, 0 : i32], writeLatency = 1 : ui32, writeUnderWrite = 1 : i32}
 
 // CHECK-LABEL: hw.module @Foo
-<<<<<<< HEAD
-hw.module @Foo(input %clk: !seq.clock, input %en: i1, input %addr: i4, input %wdata: i42, input %wmode: i1, input %mask2: i2, input %mask3: i3, input %mask6: i6) {
-=======
 hw.module @Foo(%clk: !seq.clock, %en: i1, %addr: i4, %wdata: i42, %wmode: i1, %mask2: i2, %mask3: i3, %mask6: i6) {
   // CHECK-NEXT: %[[c1_i2:.+]] = hw.constant 1 : i2
->>>>>>> c8ab1e11
   // CHECK-NEXT: [[TMP0:%.+]] = hw.instance "m0_mem1A_ext" @m0_mem1_12x42(R0_addr: %addr: i4, R0_en: %en: i1, R0_clk: %clk: !seq.clock) -> (R0_data: i42)
   // CHECK-NEXT: [[TMP1:%.+]] = hw.instance "m0_mem1B_ext" @m0_mem1_12x42(R0_addr: %addr: i4, R0_en: %en: i1, R0_clk: %clk: !seq.clock) -> (R0_data: i42)
   // CHECK-NEXT: comb.xor [[TMP0]], [[TMP1]]
