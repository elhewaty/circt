// RUN: circt-opt -pipeline-explicit-regs --allow-unregistered-dialect %s | FileCheck %s

<<<<<<< HEAD
// CHECK:   hw.module @testRegsOnly(input %[[VAL_0:.*]] : i32, input %[[VAL_1:.*]] : i32, input %[[VAL_2:.*]] : i1, input %[[CLOCK:.*]] : !seq.clock, input %[[VAL_4:.*]] : i1, output out0 : i32, output out1 : i1) {
// CHECK:           %[[VAL_5:.*]], %[[VAL_6:.*]] = pipeline.scheduled(%[[VAL_7:.*]] : i32 = %[[VAL_0]], %[[VAL_8:.*]] : i32 = %[[VAL_1]]) clock(%[[VAL_9:.*]] = %[[CLOCK]]) reset(%[[VAL_10:.*]] = %[[VAL_4]]) go(%[[VAL_11:.*]] = %[[VAL_2]]) -> (out : i32) {
=======
// CHECK-LABEL:   hw.module @testRegsOnly(
// CHECK-SAME:            %[[VAL_0:.*]]: i32, %[[VAL_1:.*]]: i32, %[[GO:.*]]: i1, %[[CLOCK:.*]]: !seq.clock, %[[RESET:.*]]: i1) -> (out0: i32, out1: i1) {
// CHECK:           %[[VAL_5:.*]], %[[VAL_6:.*]] = pipeline.scheduled(%[[VAL_7:.*]] : i32 = %[[VAL_0]], %[[VAL_8:.*]] : i32 = %[[VAL_1]]) clock(%[[CLOCK]]) reset(%[[RESET]]) go(%[[GO]]) entryEn(%[[S0_VALID:.*]]) -> (out : i32) {
>>>>>>> c8ab1e11
// CHECK:             %[[VAL_12:.*]] = comb.add %[[VAL_7]], %[[VAL_8]] : i32
// CHECK:             pipeline.stage ^bb1 regs(%[[VAL_12]] : i32, "a0" = %[[VAL_7]] : i32)
// CHECK:           ^bb1(%[[VAL_13:.*]]: i32, %[[VAL_14:.*]]: i32, %[[VAL_15:.*]]: i1):
// CHECK:             %[[VAL_16:.*]] = comb.add %[[VAL_13]], %[[VAL_14]] : i32
// CHECK:             pipeline.stage ^bb2 regs(%[[VAL_16]] : i32, %[[VAL_13]] : i32)
// CHECK:           ^bb2(%[[VAL_17:.*]]: i32, %[[VAL_18:.*]]: i32, %[[VAL_19:.*]]: i1):
// CHECK:             %[[VAL_20:.*]] = comb.add %[[VAL_17]], %[[VAL_18]] : i32
// CHECK:             pipeline.return %[[VAL_20]] : i32
// CHECK:           }
// CHECK:           hw.output %[[VAL_21:.*]], %[[VAL_22:.*]] : i32, i1
// CHECK:         }
<<<<<<< HEAD
hw.module @testRegsOnly(input %arg0 : i32, input %arg1 : i32, input %go : i1, input %clk : !seq.clock, input %rst : i1, output out0: i32, output out1: i1) {
  %out:2 = pipeline.scheduled(%a0 : i32 = %arg0, %a1 : i32 = %arg1) clock(%c = %clk) reset(%r = %rst) go(%g = %go) -> (out: i32){
=======
hw.module @testRegsOnly(%arg0 : i32, %arg1 : i32, %go : i1, %clk : !seq.clock, %rst : i1) -> (out0: i32, out1: i1) {
  %out:2 = pipeline.scheduled(%a0 : i32 = %arg0, %a1 : i32 = %arg1) clock(%clk) reset(%rst) go(%go) entryEn(%s0_enable) -> (out: i32){
>>>>>>> c8ab1e11
      %add0 = comb.add %a0, %a1 : i32
      pipeline.stage ^bb1

    ^bb1(%s1_enable : i1):
      %add1 = comb.add %add0, %a0 : i32 // %a0 is a block argument fed through a stage.
      pipeline.stage ^bb2

    ^bb2(%s2_enable : i1):
      %add2 = comb.add %add1, %add0 : i32 // %add0 crosses multiple stages.
      pipeline.return %add2 : i32
  }
  hw.output %out#0, %out#1 : i32, i1
}

<<<<<<< HEAD
// CHECK:   hw.module @testLatency1(input %[[VAL_0:.*]] : i32, input %[[VAL_1:.*]] : i32, input %[[VAL_2:.*]] : i1, input %[[CLOCK:.*]] : !seq.clock, input %[[VAL_4:.*]] : i1, output out : i32) {
// CHECK:           %[[VAL_5:.*]], %[[VAL_6:.*]] = pipeline.scheduled(%[[VAL_7:.*]] : i32 = %[[VAL_0]]) clock(%[[VAL_8:.*]] = %[[CLOCK]]) reset(%[[VAL_9:.*]] = %[[VAL_4]]) go(%[[VAL_10:.*]] = %[[VAL_2]]) -> (out : i32) {
=======
// CHECK-LABEL:   hw.module @testLatency1(
// CHECK-SAME:          %[[VAL_0:.*]]: i32, %[[VAL_1:.*]]: i32, %[[GO:.*]]: i1, %[[CLOCK:.*]]: !seq.clock, %[[RESET:.*]]: i1) -> (out: i32) {
// CHECK:           %[[VAL_5:.*]], %[[VAL_6:.*]] = pipeline.scheduled(%[[VAL_7:.*]] : i32 = %[[VAL_0]]) clock(%[[CLOCK]]) reset(%[[RESET]]) go(%[[GO]]) entryEn(%[[S0_VALID:.*]]) -> (out : i32) {
>>>>>>> c8ab1e11
// CHECK:             %[[VAL_11:.*]] = hw.constant true
// CHECK:             %[[VAL_12:.*]] = pipeline.latency 2 -> (i32) {
// CHECK:               %[[VAL_13:.*]] = comb.add %[[VAL_7]], %[[VAL_7]] : i32
// CHECK:               pipeline.latency.return %[[VAL_13]] : i32
// CHECK:             }
// CHECK:             pipeline.stage ^bb1  pass(%[[VAL_12]] : i32)
// CHECK:           ^bb1(%[[VAL_14:.*]]: i32, %[[VAL_15:.*]]: i1):
// CHECK:             pipeline.stage ^bb2  pass(%[[VAL_14]] : i32)
// CHECK:           ^bb2(%[[VAL_16:.*]]: i32, %[[VAL_17:.*]]: i1):
// CHECK:             pipeline.stage ^bb3 regs(%[[VAL_16]] : i32)
// CHECK:           ^bb3(%[[VAL_18:.*]]: i32, %[[VAL_19:.*]]: i1):
// CHECK:             pipeline.stage ^bb4 regs(%[[VAL_18]] : i32)
// CHECK:           ^bb4(%[[VAL_20:.*]]: i32, %[[VAL_21:.*]]: i1):
// CHECK:             pipeline.return %[[VAL_20]] : i32
// CHECK:           }
// CHECK:           hw.output %[[VAL_23:.*]] : i32
// CHECK:         }
<<<<<<< HEAD
hw.module @testLatency1(input %arg0 : i32, input %arg1 : i32, input %go : i1, input %clk : !seq.clock, input %rst : i1, output out: i32) {
  %out:2 = pipeline.scheduled(%a0 : i32 = %arg0) clock(%c = %clk) reset(%r = %rst) go(%g = %go) -> (out: i32) {
=======
hw.module @testLatency1(%arg0 : i32, %arg1 : i32, %go : i1, %clk : !seq.clock, %rst : i1) -> (out: i32) {
  %out:2 = pipeline.scheduled(%a0 : i32 = %arg0) clock(%clk) reset(%rst) go(%go) entryEn(%s0_enable) -> (out: i32) {
>>>>>>> c8ab1e11
    %true = hw.constant true
    %out = pipeline.latency 2 -> (i32) {
      %d = comb.add %a0, %a0 : i32
      pipeline.latency.return %d : i32
    }
    pipeline.stage ^bb1
  ^bb1(%s1_enable : i1):
    pipeline.stage ^bb2
  ^bb2(%s2_enable : i1):
    pipeline.stage ^bb3
  ^bb3(%s3_enable : i1):
    pipeline.stage ^bb4
  ^bb4(%s4_enable : i1):
    pipeline.return %out : i32
  }
  hw.output %out#0 : i32
}

<<<<<<< HEAD
// CHECK:   hw.module @testLatency2(input %[[VAL_0:.*]] : i32, input %[[VAL_1:.*]] : i32, input %[[VAL_2:.*]] : i1, input %[[CLOCK:.*]] : !seq.clock, input %[[VAL_4:.*]] : i1, output out : i32) {
// CHECK:           %[[VAL_5:.*]], %[[VAL_6:.*]] = pipeline.scheduled(%[[VAL_7:.*]] : i32 = %[[VAL_0]]) clock(%[[VAL_8:.*]] = %[[CLOCK]]) reset(%[[VAL_9:.*]] = %[[VAL_4]]) go(%[[VAL_10:.*]] = %[[VAL_2]]) -> (out : i32) {
=======
// CHECK-LABEL:   hw.module @testLatency2(
// CHECK-SAME:          %[[VAL_0:.*]]: i32, %[[VAL_1:.*]]: i32, %[[GO:.*]]: i1, %[[CLOCK:.*]]: !seq.clock, %[[RESET:.*]]: i1) -> (out: i32) {
// CHECK:           %[[VAL_5:.*]], %[[VAL_6:.*]] = pipeline.scheduled(%[[VAL_7:.*]] : i32 = %[[VAL_0]]) clock(%[[CLOCK]]) reset(%[[RESET]]) go(%[[GO]]) entryEn(%[[S0_VALID:.*]]) -> (out : i32) {
>>>>>>> c8ab1e11
// CHECK:             %[[VAL_11:.*]] = hw.constant true
// CHECK:             %[[VAL_12:.*]] = pipeline.latency 1 -> (i32) {
// CHECK:               %[[VAL_13:.*]] = comb.add %[[VAL_7]], %[[VAL_7]] : i32
// CHECK:               pipeline.latency.return %[[VAL_13]] : i32
// CHECK:             }
// CHECK:             pipeline.stage ^bb1  pass(%[[VAL_14:.*]] : i32)
// CHECK:           ^bb1(%[[VAL_15:.*]]: i32, %[[VAL_16:.*]]: i1):
// CHECK:             pipeline.stage ^bb2 regs(%[[VAL_15]] : i32)
// CHECK:           ^bb2(%[[VAL_17:.*]]: i32, %[[VAL_18:.*]]: i1):
// CHECK:             %[[VAL_19:.*]] = pipeline.latency 2 -> (i32) {
// CHECK:               %[[VAL_20:.*]] = comb.sub %[[VAL_17]], %[[VAL_17]] : i32
// CHECK:               pipeline.latency.return %[[VAL_20]] : i32
// CHECK:             }
// CHECK:             pipeline.stage ^bb3 regs(%[[VAL_17]] : i32) pass(%[[VAL_21:.*]] : i32)
// CHECK:           ^bb3(%[[VAL_22:.*]]: i32, %[[VAL_23:.*]]: i32, %[[VAL_24:.*]]: i1):
// CHECK:             pipeline.stage ^bb4 regs(%[[VAL_22]] : i32) pass(%[[VAL_23]] : i32)
// CHECK:           ^bb4(%[[VAL_25:.*]]: i32, %[[VAL_26:.*]]: i32, %[[VAL_27:.*]]: i1):
// CHECK:             %[[VAL_28:.*]] = comb.add %[[VAL_25]], %[[VAL_26]] : i32
// CHECK:             pipeline.return %[[VAL_25]] : i32
// CHECK:           }
// CHECK:           hw.output %[[VAL_29:.*]] : i32
// CHECK:         }
<<<<<<< HEAD
hw.module @testLatency2(input %arg0 : i32, input %arg1 : i32, input %go : i1, input %clk : !seq.clock, input %rst : i1, output out: i32) {
  %out:2 = pipeline.scheduled(%a0 : i32 = %arg0) clock(%c = %clk) reset(%r = %rst) go(%g = %go) -> (out: i32) {
=======
hw.module @testLatency2(%arg0 : i32, %arg1 : i32, %go : i1, %clk : !seq.clock, %rst : i1) -> (out: i32) {
  %out:2 = pipeline.scheduled(%a0 : i32 = %arg0) clock(%clk) reset(%rst) go(%go) entryEn(%s0_enable) -> (out: i32) {
>>>>>>> c8ab1e11
    %true = hw.constant true
    %out = pipeline.latency 1 -> (i32) {
      %d = comb.add %a0, %a0 : i32
      pipeline.latency.return %d : i32
    }
    pipeline.stage ^bb1
  ^bb1(%s1_enable : i1):
    pipeline.stage ^bb2
  ^bb2(%s2_enable : i1):
    %out2 = pipeline.latency 2 -> (i32) {
      %d = comb.sub %out, %out : i32
      pipeline.latency.return %d : i32
    }
    pipeline.stage ^bb3
  ^bb3(%s3_enable : i1):
    pipeline.stage ^bb4
  ^bb4(%s4_enable : i1):
    %res = comb.add %out, %out2 : i32
    pipeline.return %out : i32
  }
  hw.output %out#0 : i32
}

<<<<<<< HEAD
// CHECK:   hw.module @testLatencyToLatency(input %[[VAL_0:.*]] : i32, input %[[VAL_1:.*]] : i32, input %[[VAL_2:.*]] : i1, input %[[CLOCK:.*]] : !seq.clock, input %[[VAL_4:.*]] : i1, output out : i32) {
// CHECK:           %[[VAL_5:.*]], %[[VAL_6:.*]] = pipeline.scheduled(%[[VAL_7:.*]] : i32 = %[[VAL_0]]) clock(%[[VAL_8:.*]] = %[[CLOCK]]) reset(%[[VAL_9:.*]] = %[[VAL_4]]) go(%[[VAL_10:.*]] = %[[VAL_2]]) -> (out : i32) {
=======
// CHECK-LABEL:   hw.module @testLatencyToLatency(
// CHECK-SAME:            %[[VAL_0:.*]]: i32, %[[VAL_1:.*]]: i32, %[[GO:.*]]: i1, %[[CLOCK:.*]]: !seq.clock, %[[RESET:.*]]: i1) -> (out: i32) {
// CHECK:           %[[VAL_5:.*]], %[[VAL_6:.*]] = pipeline.scheduled(%[[VAL_7:.*]] : i32 = %[[VAL_0]]) clock(%[[CLOCK]]) reset(%[[RESET]]) go(%[[GO]]) entryEn(%[[S0_VALID:.*]]) -> (out : i32) {
>>>>>>> c8ab1e11
// CHECK:             %[[VAL_11:.*]] = hw.constant true
// CHECK:             %[[VAL_12:.*]] = pipeline.latency 2 -> (i32) {
// CHECK:               %[[VAL_13:.*]] = comb.add %[[VAL_7]], %[[VAL_7]] : i32
// CHECK:               pipeline.latency.return %[[VAL_13]] : i32
// CHECK:             }
// CHECK:             pipeline.stage ^bb1  pass(%[[VAL_14:.*]] : i32)
// CHECK:           ^bb1(%[[VAL_15:.*]]: i32, %[[VAL_16:.*]]: i1):
// CHECK:             pipeline.stage ^bb2  pass(%[[VAL_15]] : i32)
// CHECK:           ^bb2(%[[VAL_17:.*]]: i32, %[[VAL_18:.*]]: i1):
// CHECK:             %[[VAL_19:.*]] = pipeline.latency 2 -> (i32) {
// CHECK:               %[[VAL_20:.*]] = hw.constant 1 : i32
// CHECK:               %[[VAL_21:.*]] = comb.add %[[VAL_17]], %[[VAL_20]] : i32
// CHECK:               pipeline.latency.return %[[VAL_21]] : i32
// CHECK:             }
// CHECK:             pipeline.stage ^bb3  pass(%[[VAL_22:.*]] : i32)
// CHECK:           ^bb3(%[[VAL_23:.*]]: i32, %[[VAL_24:.*]]: i1):
// CHECK:             pipeline.stage ^bb4  pass(%[[VAL_23]] : i32)
// CHECK:           ^bb4(%[[VAL_25:.*]]: i32, %[[VAL_26:.*]]: i1):
// CHECK:             pipeline.return %[[VAL_25]] : i32
// CHECK:           }
// CHECK:           hw.output %[[VAL_27:.*]] : i32
// CHECK:         }
<<<<<<< HEAD
hw.module @testLatencyToLatency(input %arg0: i32, input %arg1: i32, input %go: i1, input %clk : !seq.clock, input %rst: i1, output out: i32) {
  %0:2 = pipeline.scheduled(%a0 : i32 = %arg0) clock(%c = %clk) reset(%r = %rst) go(%g = %go) -> (out: i32) {
=======
hw.module @testLatencyToLatency(%arg0: i32, %arg1: i32, %go: i1, %clk : !seq.clock, %rst: i1) -> (out: i32) {
  %0:2 = pipeline.scheduled(%a0 : i32 = %arg0) clock(%clk) reset(%rst) go(%go) entryEn(%s0_enable) -> (out: i32) {
>>>>>>> c8ab1e11
    %true = hw.constant true
    %1 = pipeline.latency 2 -> (i32) {
      %res = comb.add %a0, %a0 : i32
      pipeline.latency.return %res : i32
    }
    pipeline.stage ^bb1
  ^bb1(%s1_enable : i1):
    pipeline.stage ^bb2

  ^bb2(%s2_enable : i1):
    %2 = pipeline.latency 2 -> (i32) {
      %c1_i32 = hw.constant 1 : i32
      %res2 = comb.add %1, %c1_i32 : i32
      pipeline.latency.return %res2 : i32
    }
    pipeline.stage ^bb3

  ^bb3(%s3_enable : i1):
    pipeline.stage ^bb4

  ^bb4(%s4_enable : i1):
    pipeline.return %2 : i32
  }
  hw.output %0#0 : i32
}

<<<<<<< HEAD
// CHECKL:   hw.module @test_arbitrary_nesting(input %[[VAL_0:.*]] : i32, input %[[VAL_1:.*]] : i32, input %[[VAL_2:.*]] : i1, input %[[CLOCK:.*]] : !seq.clock, input %[[VAL_4:.*]] : i1, output out: i32) {
// CHECK:           %[[VAL_5:.*]], %[[VAL_6:.*]] = pipeline.scheduled(%[[VAL_7:.*]] : i32 = %[[VAL_0]]) clock(%[[VAL_8:.*]] = %[[CLOCK]]) reset(%[[VAL_9:.*]] = %[[VAL_4]]) go(%[[VAL_10:.*]] = %[[VAL_2]]) -> (out : i32) {
=======
// CHECK-LABEL:   hw.module @test_arbitrary_nesting(
// CHECK-SAME:           %[[VAL_0:.*]]: i32, %[[VAL_1:.*]]: i32, %[[GO:.*]]: i1, %[[CLOCK:.*]]: !seq.clock, %[[RESET:.*]]: i1) -> (out: i32) {
// CHECK:           %[[VAL_5:.*]], %[[VAL_6:.*]] = pipeline.scheduled(%[[VAL_7:.*]] : i32 = %[[VAL_0]]) clock(%[[CLOCK]]) reset(%[[RESET]]) go(%[[GO]]) entryEn(%[[S0_VALID:.*]]) -> (out : i32) {
>>>>>>> c8ab1e11
// CHECK:             %[[VAL_11:.*]] = hw.constant true
// CHECK:             pipeline.stage ^bb1 regs("a0" = %[[VAL_7]] : i32)
// CHECK:           ^bb1(%[[VAL_12:.*]]: i32, %[[VAL_13:.*]]: i1):
// CHECK:             %[[VAL_14:.*]] = "foo.foo"(%[[VAL_12]]) : (i32) -> i32
// CHECK:             "foo.bar"() ({
// CHECK:               %[[VAL_15:.*]] = "foo.foo"(%[[VAL_12]]) : (i32) -> i32
// CHECK:               "foo.baz"() ({
// CHECK:               ^bb0(%[[VAL_16:.*]]: i32):
// CHECK:                 "foo.foobar"(%[[VAL_14]], %[[VAL_15]], %[[VAL_16]]) : (i32, i32, i32) -> ()
// CHECK:                 "foo.foobar"(%[[VAL_12]]) : (i32) -> ()
// CHECK:               }) : () -> ()
// CHECK:             }) : () -> ()
// CHECK:             pipeline.stage ^bb2 regs("a0" = %[[VAL_12]] : i32)
// CHECK:           ^bb2(%[[VAL_17:.*]]: i32, %[[VAL_18:.*]]: i1):
// CHECK:             pipeline.return %[[VAL_17]] : i32
// CHECK:           }
// CHECK:           hw.output %[[VAL_19:.*]] : i32
// CHECK:         }
<<<<<<< HEAD
hw.module @test_arbitrary_nesting(input %arg0 : i32, input %arg1 : i32, input %go : i1, input %clk : !seq.clock, input %rst : i1, output out: i32) {
  %out:2 = pipeline.scheduled(%a0 : i32 = %arg0) clock(%c = %clk) reset(%r = %rst) go(%g = %go) -> (out: i32) {
=======
hw.module @test_arbitrary_nesting(%arg0 : i32, %arg1 : i32, %go : i1, %clk : !seq.clock, %rst : i1) -> (out: i32) {
  %out:2 = pipeline.scheduled(%a0 : i32 = %arg0) clock(%clk) reset(%rst) go(%go) entryEn(%s0_enable) -> (out: i32) {
>>>>>>> c8ab1e11
    %true = hw.constant true
    pipeline.stage ^bb1
  ^bb1(%s1_enable : i1):
    %foo = "foo.foo" (%a0) : (i32) -> (i32)
    "foo.bar" () ({
      ^bb0:
      %foo2 = "foo.foo" (%a0) : (i32) -> (i32)
      "foo.baz" () ({
        ^bb0(%innerArg0 : i32):
        // Reference all of the values defined above - none of these should
        // be registered.
        "foo.foobar" (%foo, %foo2, %innerArg0) : (i32, i32, i32) -> ()

        // Reference %a0 - this should be registered.
        "foo.foobar" (%a0) : (i32) -> ()
      }) : () -> ()
    }) : () -> ()

    pipeline.stage ^bb2
  ^bb2(%s2_enable : i1):
    pipeline.return %a0 : i32
  }
  hw.output %out#0 : i32
}

<<<<<<< HEAD
// CHECK:   hw.module @testExtInput(input %[[VAL_0:.*]] : i32, input %[[VAL_1:.*]] : i32, input %[[VAL_2:.*]] : i1, input %[[CLOCK:.*]] : !seq.clock, input %[[VAL_4:.*]] : i1, output out0 : i32, output out1 : i32) {
// CHECK:           %[[VAL_5:.*]], %[[VAL_6:.*]], %[[VAL_7:.*]] = pipeline.scheduled(%[[VAL_8:.*]] : i32 = %[[VAL_0]]) clock(%[[VAL_10:.*]] = %[[CLOCK]]) reset(%[[VAL_11:.*]] = %[[VAL_4]]) go(%[[VAL_12:.*]] = %[[VAL_2]]) -> (out0 : i32, out1 : i32) {
=======
// CHECK-LABEL:   hw.module @testExtInput(
// CHECK-SAME:            %[[VAL_0:.*]]: i32, %[[VAL_1:.*]]: i32, %[[GO:.*]]: i1, %[[CLOCK:.*]]: !seq.clock, %[[RESET:.*]]: i1) -> (out0: i32, out1: i32) {
// CHECK:           %[[VAL_5:.*]], %[[VAL_6:.*]], %[[VAL_7:.*]] = pipeline.scheduled(%[[VAL_8:.*]] : i32 = %[[VAL_0]]) clock(%[[CLOCK]]) reset(%[[RESET]]) go(%[[GO]]) entryEn(%[[S0_VALID:.*]]) -> (out0 : i32, out1 : i32) {
>>>>>>> c8ab1e11
// CHECK:             %[[VAL_13:.*]] = hw.constant true
// CHECK:             %[[VAL_14:.*]] = comb.add %[[VAL_8]], %[[VAL_1]] : i32
// CHECK:             pipeline.stage ^bb1 regs(%[[VAL_14]] : i32)
// CHECK:           ^bb1(%[[VAL_15:.*]]: i32, %[[VAL_16:.*]]: i1):
// CHECK:             pipeline.return %[[VAL_15]], %[[VAL_1]] : i32, i32
// CHECK:           }
// CHECK:           hw.output %[[VAL_17:.*]], %[[VAL_18:.*]] : i32, i32
// CHECK:         }
<<<<<<< HEAD
hw.module @testExtInput(input %arg0 : i32, input %ext1 : i32, input %go : i1, input %clk : !seq.clock, input %rst : i1, output out0: i32, output out1: i32) {
  %out:3 = pipeline.scheduled(%a0 : i32 = %arg0) clock(%c = %clk) reset(%r = %rst) go(%g = %go) -> (out0: i32, out1: i32) {
=======
hw.module @testExtInput(%arg0 : i32, %ext1 : i32, %go : i1, %clk : !seq.clock, %rst : i1) -> (out0: i32, out1: i32) {
  %out:3 = pipeline.scheduled(%a0 : i32 = %arg0) clock(%clk) reset(%rst) go(%go) entryEn(%s0_enable) -> (out0: i32, out1: i32) {
>>>>>>> c8ab1e11
      %true = hw.constant true
      %add0 = comb.add %a0, %ext1 : i32
      pipeline.stage ^bb1

    ^bb1(%s1_enable : i1):
      pipeline.return %add0, %ext1 : i32, i32
  }
  hw.output %out#0, %out#1 : i32, i32
}

<<<<<<< HEAD
// CHECK-LABEL:  hw.module @testNaming(input %myArg : i32, input %go : i1, input %clk : !seq.clock, input %rst : i1, output out : i32) {
// CHECK-NEXT:    %out, %done = pipeline.scheduled(%A : i32 = %myArg) clock(%c = %clk) reset(%r = %rst) go(%g = %go) -> (out : i32) {
=======
// CHECK-LABEL:  hw.module @testNaming(%myArg: i32, %go: i1, %clk: !seq.clock, %rst: i1) -> (out: i32) {
// CHECK-NEXT:    %out, %done = pipeline.scheduled(%A : i32 = %myArg) clock(%clk) reset(%rst) go(%go) entryEn(%s0_enable) -> (out : i32) {
>>>>>>> c8ab1e11
// CHECK-NEXT:      %0 = pipeline.latency 2 -> (i32) {
// CHECK-NEXT:        %2 = comb.add %A, %A : i32
// CHECK-NEXT:        pipeline.latency.return %2 : i32
// CHECK-NEXT:      } {sv.namehint = "foo"}
// CHECK-NEXT:      pipeline.stage ^bb1 regs("A" = %A : i32) pass("foo" = %0 : i32)
// CHECK-NEXT:    ^bb1(%A_0: i32, %foo: i32, %s1_enable: i1):  // pred: ^bb0
// CHECK-NEXT:      pipeline.stage ^bb2 regs("A" = %A_0 : i32) pass("foo" = %foo : i32)
// CHECK-NEXT:    ^bb2(%A_1: i32, %foo_2: i32, %s2_enable: i1):  // pred: ^bb1
// CHECK-NEXT:      %1 = comb.add %A_1, %foo_2 {sv.namehint = "bar"} : i32
// CHECK-NEXT:      pipeline.stage ^bb3 regs("bar" = %1 : i32)
// CHECK-NEXT:    ^bb3(%bar: i32, %s3_enable: i1):  // pred: ^bb2
// CHECK-NEXT:      pipeline.return %bar : i32
// CHECK-NEXT:    }
// CHECK-NEXT:    hw.output %out : i32
// CHECK-NEXT:  }
<<<<<<< HEAD
hw.module @testNaming(input %myArg : i32, input %go : i1, input %clk : !seq.clock, input %rst : i1, output out: i32) {
  %out:2 = pipeline.scheduled(%A : i32 = %myArg) clock(%c = %clk) reset(%r = %rst) go(%g = %go) -> (out: i32) {
=======
hw.module @testNaming(%myArg : i32, %go : i1, %clk : !seq.clock, %rst : i1) -> (out: i32) {
  %out:2 = pipeline.scheduled(%A : i32 = %myArg) clock(%clk) reset(%rst) go(%go) entryEn(%s0_enable) -> (out: i32) {
>>>>>>> c8ab1e11
    %res = pipeline.latency 2 -> (i32) {
      %d = comb.add %A, %A : i32
      pipeline.latency.return %d : i32
    }  {"sv.namehint" = "foo"}
    pipeline.stage ^bb1
  ^bb1(%s1_enable : i1):
    pipeline.stage ^bb2
  ^bb2(%s2_enable : i1):
    %0 = comb.add %A, %res  {"sv.namehint" = "bar"} : i32
    pipeline.stage ^bb3
  ^bb3(%s3_enable : i1):
    pipeline.return %0 : i32
  }
  hw.output %out#0 : i32
}

<<<<<<< HEAD
// CHECK:   hw.module @pipelineLatencyCrashRepro(input %[[CLOCK:.*]] : !seq.clock, input %[[VAL_1:.*]] : i1, input %[[VAL_2:.*]] : i1) {
// CHECK:           %[[VAL_3:.*]], %[[VAL_4:.*]] = pipeline.scheduled() clock(%[[VAL_5:.*]] = %[[CLOCK]]) reset(%[[VAL_6:.*]] = %[[VAL_1]]) go(%[[VAL_7:.*]] = %[[VAL_2]]) -> (pipeline_done : i128) {
=======
// CHECK-LABEL:   hw.module @pipelineLatencyCrashRepro(
// CHECK-SAME:            %[[CLOCK:.*]]: !seq.clock, %[[VAL_1:.*]]: i1, %[[GO:.*]]: i1) {
// CHECK:           %[[VAL_3:.*]], %[[VAL_4:.*]] = pipeline.scheduled() clock(%[[CLOCK]]) reset(%[[VAL_1]]) go(%[[GO]]) entryEn(%[[S0_VALID:.*]]) -> (pipeline_done : i128) {
>>>>>>> c8ab1e11
// CHECK:             %[[VAL_8:.*]] = "dummy.op"() : () -> i128
// CHECK:             pipeline.stage ^bb1 regs(%[[VAL_8]] : i128)
// CHECK:           ^bb1(%[[VAL_9:.*]]: i128, %[[VAL_10:.*]]: i1):
// CHECK:             %[[VAL_11:.*]] = pipeline.latency 2 -> (i54) {
// CHECK:               %[[VAL_12:.*]] = "dummy.op"() : () -> i54
// CHECK:               pipeline.latency.return %[[VAL_12]] : i54
// CHECK:             }
// CHECK:             pipeline.stage ^bb2 regs(%[[VAL_9]] : i128) pass(%[[VAL_11]] : i54)
// CHECK:           ^bb2(%[[VAL_13:.*]]: i128, %[[VAL_14:.*]]: i54, %[[VAL_15:.*]]: i1):
// CHECK:             pipeline.stage ^bb3 regs(%[[VAL_13]] : i128) pass(%[[VAL_14]] : i54)
// CHECK:           ^bb3(%[[VAL_16:.*]]: i128, %[[VAL_17:.*]]: i54, %[[VAL_18:.*]]: i1):
// CHECK:             "dummy.op"(%[[VAL_17]]) : (i54) -> ()
// CHECK:             pipeline.stage ^bb4 regs(%[[VAL_16]] : i128)
// CHECK:           ^bb4(%[[VAL_19:.*]]: i128, %[[VAL_20:.*]]: i1):
// CHECK:             pipeline.return %[[VAL_19]] : i128
// CHECK:           }
// CHECK:           hw.output
// CHECK:         }

// Tests an issue wherein the order of pass and reg operands was incorrect in
// between the order that block arguments were added to a stage, and the order
// that said block arguments were used to replace backedges within a block.

<<<<<<< HEAD
hw.module @pipelineLatencyCrashRepro(input %clk : !seq.clock, input %rst : i1, input %go : i1) {
  %pipeline_done, %done = pipeline.scheduled() clock(%c = %clk) reset(%r = %rst) go(%g = %go) -> (pipeline_done : i128) {
=======
hw.module @pipelineLatencyCrashRepro(%clk : !seq.clock, %rst: i1, %go: i1) {
  %pipeline_done, %done = pipeline.scheduled() clock(%clk) reset(%rst) go(%go) entryEn(%s0_enable) -> (pipeline_done : i128) {
>>>>>>> c8ab1e11
    %0 = "dummy.op"() : () -> i128
    pipeline.stage ^bb1
  ^bb1(%s1_enable: i1):  // pred: ^bb0
    %1 = pipeline.latency 2 -> (i54) {
      %2 = "dummy.op"() : () -> i54
      pipeline.latency.return %2 : i54
    }
    pipeline.stage ^bb2
  ^bb2(%s2_enable: i1):  // pred: ^bb1
    pipeline.stage ^bb3
  ^bb3(%s3_enable: i1):  // pred: ^bb2
    "dummy.op"(%1) : (i54) -> ()
    pipeline.stage ^bb4
  ^bb4(%s4_enable: i1):  // pred: ^bb3
    pipeline.return %0 : i128
  }
  hw.output
}<|MERGE_RESOLUTION|>--- conflicted
+++ resolved
@@ -1,13 +1,8 @@
 // RUN: circt-opt -pipeline-explicit-regs --allow-unregistered-dialect %s | FileCheck %s
 
-<<<<<<< HEAD
-// CHECK:   hw.module @testRegsOnly(input %[[VAL_0:.*]] : i32, input %[[VAL_1:.*]] : i32, input %[[VAL_2:.*]] : i1, input %[[CLOCK:.*]] : !seq.clock, input %[[VAL_4:.*]] : i1, output out0 : i32, output out1 : i1) {
-// CHECK:           %[[VAL_5:.*]], %[[VAL_6:.*]] = pipeline.scheduled(%[[VAL_7:.*]] : i32 = %[[VAL_0]], %[[VAL_8:.*]] : i32 = %[[VAL_1]]) clock(%[[VAL_9:.*]] = %[[CLOCK]]) reset(%[[VAL_10:.*]] = %[[VAL_4]]) go(%[[VAL_11:.*]] = %[[VAL_2]]) -> (out : i32) {
-=======
 // CHECK-LABEL:   hw.module @testRegsOnly(
 // CHECK-SAME:            %[[VAL_0:.*]]: i32, %[[VAL_1:.*]]: i32, %[[GO:.*]]: i1, %[[CLOCK:.*]]: !seq.clock, %[[RESET:.*]]: i1) -> (out0: i32, out1: i1) {
 // CHECK:           %[[VAL_5:.*]], %[[VAL_6:.*]] = pipeline.scheduled(%[[VAL_7:.*]] : i32 = %[[VAL_0]], %[[VAL_8:.*]] : i32 = %[[VAL_1]]) clock(%[[CLOCK]]) reset(%[[RESET]]) go(%[[GO]]) entryEn(%[[S0_VALID:.*]]) -> (out : i32) {
->>>>>>> c8ab1e11
 // CHECK:             %[[VAL_12:.*]] = comb.add %[[VAL_7]], %[[VAL_8]] : i32
 // CHECK:             pipeline.stage ^bb1 regs(%[[VAL_12]] : i32, "a0" = %[[VAL_7]] : i32)
 // CHECK:           ^bb1(%[[VAL_13:.*]]: i32, %[[VAL_14:.*]]: i32, %[[VAL_15:.*]]: i1):
@@ -19,13 +14,8 @@
 // CHECK:           }
 // CHECK:           hw.output %[[VAL_21:.*]], %[[VAL_22:.*]] : i32, i1
 // CHECK:         }
-<<<<<<< HEAD
-hw.module @testRegsOnly(input %arg0 : i32, input %arg1 : i32, input %go : i1, input %clk : !seq.clock, input %rst : i1, output out0: i32, output out1: i1) {
-  %out:2 = pipeline.scheduled(%a0 : i32 = %arg0, %a1 : i32 = %arg1) clock(%c = %clk) reset(%r = %rst) go(%g = %go) -> (out: i32){
-=======
 hw.module @testRegsOnly(%arg0 : i32, %arg1 : i32, %go : i1, %clk : !seq.clock, %rst : i1) -> (out0: i32, out1: i1) {
   %out:2 = pipeline.scheduled(%a0 : i32 = %arg0, %a1 : i32 = %arg1) clock(%clk) reset(%rst) go(%go) entryEn(%s0_enable) -> (out: i32){
->>>>>>> c8ab1e11
       %add0 = comb.add %a0, %a1 : i32
       pipeline.stage ^bb1
 
@@ -40,14 +30,9 @@
   hw.output %out#0, %out#1 : i32, i1
 }
 
-<<<<<<< HEAD
-// CHECK:   hw.module @testLatency1(input %[[VAL_0:.*]] : i32, input %[[VAL_1:.*]] : i32, input %[[VAL_2:.*]] : i1, input %[[CLOCK:.*]] : !seq.clock, input %[[VAL_4:.*]] : i1, output out : i32) {
-// CHECK:           %[[VAL_5:.*]], %[[VAL_6:.*]] = pipeline.scheduled(%[[VAL_7:.*]] : i32 = %[[VAL_0]]) clock(%[[VAL_8:.*]] = %[[CLOCK]]) reset(%[[VAL_9:.*]] = %[[VAL_4]]) go(%[[VAL_10:.*]] = %[[VAL_2]]) -> (out : i32) {
-=======
 // CHECK-LABEL:   hw.module @testLatency1(
 // CHECK-SAME:          %[[VAL_0:.*]]: i32, %[[VAL_1:.*]]: i32, %[[GO:.*]]: i1, %[[CLOCK:.*]]: !seq.clock, %[[RESET:.*]]: i1) -> (out: i32) {
 // CHECK:           %[[VAL_5:.*]], %[[VAL_6:.*]] = pipeline.scheduled(%[[VAL_7:.*]] : i32 = %[[VAL_0]]) clock(%[[CLOCK]]) reset(%[[RESET]]) go(%[[GO]]) entryEn(%[[S0_VALID:.*]]) -> (out : i32) {
->>>>>>> c8ab1e11
 // CHECK:             %[[VAL_11:.*]] = hw.constant true
 // CHECK:             %[[VAL_12:.*]] = pipeline.latency 2 -> (i32) {
 // CHECK:               %[[VAL_13:.*]] = comb.add %[[VAL_7]], %[[VAL_7]] : i32
@@ -65,13 +50,8 @@
 // CHECK:           }
 // CHECK:           hw.output %[[VAL_23:.*]] : i32
 // CHECK:         }
-<<<<<<< HEAD
-hw.module @testLatency1(input %arg0 : i32, input %arg1 : i32, input %go : i1, input %clk : !seq.clock, input %rst : i1, output out: i32) {
-  %out:2 = pipeline.scheduled(%a0 : i32 = %arg0) clock(%c = %clk) reset(%r = %rst) go(%g = %go) -> (out: i32) {
-=======
 hw.module @testLatency1(%arg0 : i32, %arg1 : i32, %go : i1, %clk : !seq.clock, %rst : i1) -> (out: i32) {
   %out:2 = pipeline.scheduled(%a0 : i32 = %arg0) clock(%clk) reset(%rst) go(%go) entryEn(%s0_enable) -> (out: i32) {
->>>>>>> c8ab1e11
     %true = hw.constant true
     %out = pipeline.latency 2 -> (i32) {
       %d = comb.add %a0, %a0 : i32
@@ -90,14 +70,9 @@
   hw.output %out#0 : i32
 }
 
-<<<<<<< HEAD
-// CHECK:   hw.module @testLatency2(input %[[VAL_0:.*]] : i32, input %[[VAL_1:.*]] : i32, input %[[VAL_2:.*]] : i1, input %[[CLOCK:.*]] : !seq.clock, input %[[VAL_4:.*]] : i1, output out : i32) {
-// CHECK:           %[[VAL_5:.*]], %[[VAL_6:.*]] = pipeline.scheduled(%[[VAL_7:.*]] : i32 = %[[VAL_0]]) clock(%[[VAL_8:.*]] = %[[CLOCK]]) reset(%[[VAL_9:.*]] = %[[VAL_4]]) go(%[[VAL_10:.*]] = %[[VAL_2]]) -> (out : i32) {
-=======
 // CHECK-LABEL:   hw.module @testLatency2(
 // CHECK-SAME:          %[[VAL_0:.*]]: i32, %[[VAL_1:.*]]: i32, %[[GO:.*]]: i1, %[[CLOCK:.*]]: !seq.clock, %[[RESET:.*]]: i1) -> (out: i32) {
 // CHECK:           %[[VAL_5:.*]], %[[VAL_6:.*]] = pipeline.scheduled(%[[VAL_7:.*]] : i32 = %[[VAL_0]]) clock(%[[CLOCK]]) reset(%[[RESET]]) go(%[[GO]]) entryEn(%[[S0_VALID:.*]]) -> (out : i32) {
->>>>>>> c8ab1e11
 // CHECK:             %[[VAL_11:.*]] = hw.constant true
 // CHECK:             %[[VAL_12:.*]] = pipeline.latency 1 -> (i32) {
 // CHECK:               %[[VAL_13:.*]] = comb.add %[[VAL_7]], %[[VAL_7]] : i32
@@ -120,13 +95,8 @@
 // CHECK:           }
 // CHECK:           hw.output %[[VAL_29:.*]] : i32
 // CHECK:         }
-<<<<<<< HEAD
-hw.module @testLatency2(input %arg0 : i32, input %arg1 : i32, input %go : i1, input %clk : !seq.clock, input %rst : i1, output out: i32) {
-  %out:2 = pipeline.scheduled(%a0 : i32 = %arg0) clock(%c = %clk) reset(%r = %rst) go(%g = %go) -> (out: i32) {
-=======
 hw.module @testLatency2(%arg0 : i32, %arg1 : i32, %go : i1, %clk : !seq.clock, %rst : i1) -> (out: i32) {
   %out:2 = pipeline.scheduled(%a0 : i32 = %arg0) clock(%clk) reset(%rst) go(%go) entryEn(%s0_enable) -> (out: i32) {
->>>>>>> c8ab1e11
     %true = hw.constant true
     %out = pipeline.latency 1 -> (i32) {
       %d = comb.add %a0, %a0 : i32
@@ -150,14 +120,9 @@
   hw.output %out#0 : i32
 }
 
-<<<<<<< HEAD
-// CHECK:   hw.module @testLatencyToLatency(input %[[VAL_0:.*]] : i32, input %[[VAL_1:.*]] : i32, input %[[VAL_2:.*]] : i1, input %[[CLOCK:.*]] : !seq.clock, input %[[VAL_4:.*]] : i1, output out : i32) {
-// CHECK:           %[[VAL_5:.*]], %[[VAL_6:.*]] = pipeline.scheduled(%[[VAL_7:.*]] : i32 = %[[VAL_0]]) clock(%[[VAL_8:.*]] = %[[CLOCK]]) reset(%[[VAL_9:.*]] = %[[VAL_4]]) go(%[[VAL_10:.*]] = %[[VAL_2]]) -> (out : i32) {
-=======
 // CHECK-LABEL:   hw.module @testLatencyToLatency(
 // CHECK-SAME:            %[[VAL_0:.*]]: i32, %[[VAL_1:.*]]: i32, %[[GO:.*]]: i1, %[[CLOCK:.*]]: !seq.clock, %[[RESET:.*]]: i1) -> (out: i32) {
 // CHECK:           %[[VAL_5:.*]], %[[VAL_6:.*]] = pipeline.scheduled(%[[VAL_7:.*]] : i32 = %[[VAL_0]]) clock(%[[CLOCK]]) reset(%[[RESET]]) go(%[[GO]]) entryEn(%[[S0_VALID:.*]]) -> (out : i32) {
->>>>>>> c8ab1e11
 // CHECK:             %[[VAL_11:.*]] = hw.constant true
 // CHECK:             %[[VAL_12:.*]] = pipeline.latency 2 -> (i32) {
 // CHECK:               %[[VAL_13:.*]] = comb.add %[[VAL_7]], %[[VAL_7]] : i32
@@ -180,13 +145,8 @@
 // CHECK:           }
 // CHECK:           hw.output %[[VAL_27:.*]] : i32
 // CHECK:         }
-<<<<<<< HEAD
-hw.module @testLatencyToLatency(input %arg0: i32, input %arg1: i32, input %go: i1, input %clk : !seq.clock, input %rst: i1, output out: i32) {
-  %0:2 = pipeline.scheduled(%a0 : i32 = %arg0) clock(%c = %clk) reset(%r = %rst) go(%g = %go) -> (out: i32) {
-=======
 hw.module @testLatencyToLatency(%arg0: i32, %arg1: i32, %go: i1, %clk : !seq.clock, %rst: i1) -> (out: i32) {
   %0:2 = pipeline.scheduled(%a0 : i32 = %arg0) clock(%clk) reset(%rst) go(%go) entryEn(%s0_enable) -> (out: i32) {
->>>>>>> c8ab1e11
     %true = hw.constant true
     %1 = pipeline.latency 2 -> (i32) {
       %res = comb.add %a0, %a0 : i32
@@ -213,14 +173,9 @@
   hw.output %0#0 : i32
 }
 
-<<<<<<< HEAD
-// CHECKL:   hw.module @test_arbitrary_nesting(input %[[VAL_0:.*]] : i32, input %[[VAL_1:.*]] : i32, input %[[VAL_2:.*]] : i1, input %[[CLOCK:.*]] : !seq.clock, input %[[VAL_4:.*]] : i1, output out: i32) {
-// CHECK:           %[[VAL_5:.*]], %[[VAL_6:.*]] = pipeline.scheduled(%[[VAL_7:.*]] : i32 = %[[VAL_0]]) clock(%[[VAL_8:.*]] = %[[CLOCK]]) reset(%[[VAL_9:.*]] = %[[VAL_4]]) go(%[[VAL_10:.*]] = %[[VAL_2]]) -> (out : i32) {
-=======
 // CHECK-LABEL:   hw.module @test_arbitrary_nesting(
 // CHECK-SAME:           %[[VAL_0:.*]]: i32, %[[VAL_1:.*]]: i32, %[[GO:.*]]: i1, %[[CLOCK:.*]]: !seq.clock, %[[RESET:.*]]: i1) -> (out: i32) {
 // CHECK:           %[[VAL_5:.*]], %[[VAL_6:.*]] = pipeline.scheduled(%[[VAL_7:.*]] : i32 = %[[VAL_0]]) clock(%[[CLOCK]]) reset(%[[RESET]]) go(%[[GO]]) entryEn(%[[S0_VALID:.*]]) -> (out : i32) {
->>>>>>> c8ab1e11
 // CHECK:             %[[VAL_11:.*]] = hw.constant true
 // CHECK:             pipeline.stage ^bb1 regs("a0" = %[[VAL_7]] : i32)
 // CHECK:           ^bb1(%[[VAL_12:.*]]: i32, %[[VAL_13:.*]]: i1):
@@ -239,13 +194,8 @@
 // CHECK:           }
 // CHECK:           hw.output %[[VAL_19:.*]] : i32
 // CHECK:         }
-<<<<<<< HEAD
-hw.module @test_arbitrary_nesting(input %arg0 : i32, input %arg1 : i32, input %go : i1, input %clk : !seq.clock, input %rst : i1, output out: i32) {
-  %out:2 = pipeline.scheduled(%a0 : i32 = %arg0) clock(%c = %clk) reset(%r = %rst) go(%g = %go) -> (out: i32) {
-=======
 hw.module @test_arbitrary_nesting(%arg0 : i32, %arg1 : i32, %go : i1, %clk : !seq.clock, %rst : i1) -> (out: i32) {
   %out:2 = pipeline.scheduled(%a0 : i32 = %arg0) clock(%clk) reset(%rst) go(%go) entryEn(%s0_enable) -> (out: i32) {
->>>>>>> c8ab1e11
     %true = hw.constant true
     pipeline.stage ^bb1
   ^bb1(%s1_enable : i1):
@@ -271,14 +221,9 @@
   hw.output %out#0 : i32
 }
 
-<<<<<<< HEAD
-// CHECK:   hw.module @testExtInput(input %[[VAL_0:.*]] : i32, input %[[VAL_1:.*]] : i32, input %[[VAL_2:.*]] : i1, input %[[CLOCK:.*]] : !seq.clock, input %[[VAL_4:.*]] : i1, output out0 : i32, output out1 : i32) {
-// CHECK:           %[[VAL_5:.*]], %[[VAL_6:.*]], %[[VAL_7:.*]] = pipeline.scheduled(%[[VAL_8:.*]] : i32 = %[[VAL_0]]) clock(%[[VAL_10:.*]] = %[[CLOCK]]) reset(%[[VAL_11:.*]] = %[[VAL_4]]) go(%[[VAL_12:.*]] = %[[VAL_2]]) -> (out0 : i32, out1 : i32) {
-=======
 // CHECK-LABEL:   hw.module @testExtInput(
 // CHECK-SAME:            %[[VAL_0:.*]]: i32, %[[VAL_1:.*]]: i32, %[[GO:.*]]: i1, %[[CLOCK:.*]]: !seq.clock, %[[RESET:.*]]: i1) -> (out0: i32, out1: i32) {
 // CHECK:           %[[VAL_5:.*]], %[[VAL_6:.*]], %[[VAL_7:.*]] = pipeline.scheduled(%[[VAL_8:.*]] : i32 = %[[VAL_0]]) clock(%[[CLOCK]]) reset(%[[RESET]]) go(%[[GO]]) entryEn(%[[S0_VALID:.*]]) -> (out0 : i32, out1 : i32) {
->>>>>>> c8ab1e11
 // CHECK:             %[[VAL_13:.*]] = hw.constant true
 // CHECK:             %[[VAL_14:.*]] = comb.add %[[VAL_8]], %[[VAL_1]] : i32
 // CHECK:             pipeline.stage ^bb1 regs(%[[VAL_14]] : i32)
@@ -287,13 +232,8 @@
 // CHECK:           }
 // CHECK:           hw.output %[[VAL_17:.*]], %[[VAL_18:.*]] : i32, i32
 // CHECK:         }
-<<<<<<< HEAD
-hw.module @testExtInput(input %arg0 : i32, input %ext1 : i32, input %go : i1, input %clk : !seq.clock, input %rst : i1, output out0: i32, output out1: i32) {
-  %out:3 = pipeline.scheduled(%a0 : i32 = %arg0) clock(%c = %clk) reset(%r = %rst) go(%g = %go) -> (out0: i32, out1: i32) {
-=======
 hw.module @testExtInput(%arg0 : i32, %ext1 : i32, %go : i1, %clk : !seq.clock, %rst : i1) -> (out0: i32, out1: i32) {
   %out:3 = pipeline.scheduled(%a0 : i32 = %arg0) clock(%clk) reset(%rst) go(%go) entryEn(%s0_enable) -> (out0: i32, out1: i32) {
->>>>>>> c8ab1e11
       %true = hw.constant true
       %add0 = comb.add %a0, %ext1 : i32
       pipeline.stage ^bb1
@@ -304,13 +244,8 @@
   hw.output %out#0, %out#1 : i32, i32
 }
 
-<<<<<<< HEAD
-// CHECK-LABEL:  hw.module @testNaming(input %myArg : i32, input %go : i1, input %clk : !seq.clock, input %rst : i1, output out : i32) {
-// CHECK-NEXT:    %out, %done = pipeline.scheduled(%A : i32 = %myArg) clock(%c = %clk) reset(%r = %rst) go(%g = %go) -> (out : i32) {
-=======
 // CHECK-LABEL:  hw.module @testNaming(%myArg: i32, %go: i1, %clk: !seq.clock, %rst: i1) -> (out: i32) {
 // CHECK-NEXT:    %out, %done = pipeline.scheduled(%A : i32 = %myArg) clock(%clk) reset(%rst) go(%go) entryEn(%s0_enable) -> (out : i32) {
->>>>>>> c8ab1e11
 // CHECK-NEXT:      %0 = pipeline.latency 2 -> (i32) {
 // CHECK-NEXT:        %2 = comb.add %A, %A : i32
 // CHECK-NEXT:        pipeline.latency.return %2 : i32
@@ -326,13 +261,8 @@
 // CHECK-NEXT:    }
 // CHECK-NEXT:    hw.output %out : i32
 // CHECK-NEXT:  }
-<<<<<<< HEAD
-hw.module @testNaming(input %myArg : i32, input %go : i1, input %clk : !seq.clock, input %rst : i1, output out: i32) {
-  %out:2 = pipeline.scheduled(%A : i32 = %myArg) clock(%c = %clk) reset(%r = %rst) go(%g = %go) -> (out: i32) {
-=======
 hw.module @testNaming(%myArg : i32, %go : i1, %clk : !seq.clock, %rst : i1) -> (out: i32) {
   %out:2 = pipeline.scheduled(%A : i32 = %myArg) clock(%clk) reset(%rst) go(%go) entryEn(%s0_enable) -> (out: i32) {
->>>>>>> c8ab1e11
     %res = pipeline.latency 2 -> (i32) {
       %d = comb.add %A, %A : i32
       pipeline.latency.return %d : i32
@@ -349,14 +279,9 @@
   hw.output %out#0 : i32
 }
 
-<<<<<<< HEAD
-// CHECK:   hw.module @pipelineLatencyCrashRepro(input %[[CLOCK:.*]] : !seq.clock, input %[[VAL_1:.*]] : i1, input %[[VAL_2:.*]] : i1) {
-// CHECK:           %[[VAL_3:.*]], %[[VAL_4:.*]] = pipeline.scheduled() clock(%[[VAL_5:.*]] = %[[CLOCK]]) reset(%[[VAL_6:.*]] = %[[VAL_1]]) go(%[[VAL_7:.*]] = %[[VAL_2]]) -> (pipeline_done : i128) {
-=======
 // CHECK-LABEL:   hw.module @pipelineLatencyCrashRepro(
 // CHECK-SAME:            %[[CLOCK:.*]]: !seq.clock, %[[VAL_1:.*]]: i1, %[[GO:.*]]: i1) {
 // CHECK:           %[[VAL_3:.*]], %[[VAL_4:.*]] = pipeline.scheduled() clock(%[[CLOCK]]) reset(%[[VAL_1]]) go(%[[GO]]) entryEn(%[[S0_VALID:.*]]) -> (pipeline_done : i128) {
->>>>>>> c8ab1e11
 // CHECK:             %[[VAL_8:.*]] = "dummy.op"() : () -> i128
 // CHECK:             pipeline.stage ^bb1 regs(%[[VAL_8]] : i128)
 // CHECK:           ^bb1(%[[VAL_9:.*]]: i128, %[[VAL_10:.*]]: i1):
@@ -380,13 +305,8 @@
 // between the order that block arguments were added to a stage, and the order
 // that said block arguments were used to replace backedges within a block.
 
-<<<<<<< HEAD
-hw.module @pipelineLatencyCrashRepro(input %clk : !seq.clock, input %rst : i1, input %go : i1) {
-  %pipeline_done, %done = pipeline.scheduled() clock(%c = %clk) reset(%r = %rst) go(%g = %go) -> (pipeline_done : i128) {
-=======
 hw.module @pipelineLatencyCrashRepro(%clk : !seq.clock, %rst: i1, %go: i1) {
   %pipeline_done, %done = pipeline.scheduled() clock(%clk) reset(%rst) go(%go) entryEn(%s0_enable) -> (pipeline_done : i128) {
->>>>>>> c8ab1e11
     %0 = "dummy.op"() : () -> i128
     pipeline.stage ^bb1
   ^bb1(%s1_enable: i1):  // pred: ^bb0
