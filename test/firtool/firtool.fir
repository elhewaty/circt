; RUN: firtool %s --format=fir --ir-fir    | circt-opt | FileCheck %s --check-prefix=MLIR
; RUN: firtool %s --format=fir --ir-fir --annotation-file %s.anno.json,%s.anno.1.json | circt-opt | FileCheck %s --check-prefix=ANNOTATIONS
; RUN: firtool %s --format=fir --ir-fir --annotation-file %s.anno.json --annotation-file %s.anno.1.json | circt-opt | FileCheck %s --check-prefix=ANNOTATIONS
; RUN: firtool %s --format=fir --ir-hw | circt-opt | FileCheck %s --check-prefix=MLIRLOWER
; RUN: firtool %s --format=fir -verilog |             FileCheck %s --check-prefix=VERILOG
; RUN: firtool %s --annotation-file %s.anno.json,%s.anno.1.json --parse-only | FileCheck %s --check-prefix=ANNOTATIONS
; RUN: firtool %s --omir-file %s.omir.anno.json --parse-only | FileCheck %s --check-prefix=OMIR
; RUN: firtool %s --omir-file %s.omir.anno.json --output-omir meta.omir.json --verilog | FileCheck %s --check-prefix=OMIROUT
; RUN: firtool %s --format=fir --ir-verilog | circt-opt | FileCheck %s --check-prefix=VERILOG-IR


circuit test_mod : %[[{"a": "a"}]]

; MLIR: firrtl.circuit "test_mod"

; ANNOTATIONS-LABEL: firrtl.circuit "test_mod"
; ANNOTATIONS-SAME: a = "a"
; ANNOTATIONS-SAME: info = "a NoTargetAnnotation"
; ANNOTATIONS-SAME: info = "a CircuitTarget Annotation
; ANNOTATIONS-SAME: info = "a CircuitName Annotation"

; OMIR:       #loc0 = loc(fused["Foo.scala":64:64, "Bar.scala":128:128])
; OMIR-NEXT:  #loc1 = loc("Foo.scala":32:32)
; OMIR-LABEL: firrtl.circuit "test_mod"
; OMIR-SAME:  {class = "freechips.rocketchip.objectmodel.OMIRAnnotation",
; OMIR-SAME:   nodes = [
; OMIR-SAME:     {fields = {
; OMIR-SAME:        stringVal = {
; OMIR-SAME:          index = 0 : i64,
; OMIR-SAME:          info = #loc0,
; OMIR-SAME:          value = "OMString:hello"}},
; OMIR-SAME:      id = "OMID:0",
; OMIR-SAME:      info = #loc1}]}


; OMIROUT-LABEL: FILE "meta.omir.json" -----
; OMIROUT:     "info": "@[Foo.scala 32:32]",
; OMIROUT-NEXT:     "id": "OMID:0",
; OMIROUT-NEXT:     "fields": [
; OMIROUT-NEXT:       {
; OMIROUT-NEXT:         "info": "@[Foo.scala 64:64 Bar.scala 128:128]",
; OMIROUT-NEXT:         "name": "stringVal",
; OMIROUT-NEXT:         "value": "OMString:hello"
; OMIROUT-NEXT:       }

; VERILOG-IR: sv.verbatim{{.*}}Standard header to adapt well known macros to our needs
; VERILOG-IR: sv.verbatim "`define INIT_RANDOM_PROLOG_

  module test_mod :
    input clock : Clock
    input a: UInt<1>
    input b: UInt<2>
    output c: UInt<1>
    input vec: UInt<1>[3]
    output out_implicitTrunc: UInt<1>
    output out_prettifyExample: UInt<1>
    output out_multibitMux: UInt<1>

    inst cat of Cat
    cat.a <= b
    cat.b <= b
    cat.c <= b

    inst implicitTrunc of ImplicitTrunc
    implicitTrunc.inp_1 <= a
    implicitTrunc.inp_2 <= asSInt(cat.d)

    inst prettifyExample of PrettifyExample
    prettifyExample.inp_1 <= cat.d
    prettifyExample.inp_2 <= cat.d
    prettifyExample.inp_3 <= cat.d

    inst flipFlop of FlipFlop
    flipFlop.clock <= clock
    flipFlop.a_d <= a

    c <= flipFlop.a_q

    inst multibitMux of MultibitMux
    multibitMux.a <= vec
    multibitMux.sel <= b

    inst unusedPortsMod of UnusedPortsMod
    unusedPortsMod.in <= a

    ; These outputs exist to work around the aggressive removal of unused module
    ; ports.
    ;
    ; TODO: This test should be rewritten to not be so brittle around module
    ; port removal.
    out_implicitTrunc <= or(orr(implicitTrunc.out1), orr(implicitTrunc.out2))
    out_prettifyExample <= or(orr(prettifyExample.out1), orr(prettifyExample.out2))
    out_multibitMux <= multibitMux.b


; MLIR-LABEL: firrtl.module @test_mod(in %clock: !firrtl.clock, in %a: !firrtl.uint<1>, in %b: !firrtl.uint<2>, out %c: !firrtl.uint<1>, in %vec_0: !firrtl.uint<1>, in %vec_1: !firrtl.uint<1>, in %vec_2: !firrtl.uint<1>, out %out_implicitTrunc: !firrtl.uint<1>, out %out_prettifyExample: !firrtl.uint<1>, out %out_multibitMux: !firrtl.uint<1>) {
; MLIR-NEXT:    %cat_a, %cat_b, %cat_c, %cat_d = firrtl.instance cat @Cat(in a: !firrtl.uint<2>, in b: !firrtl.uint<2>, in c: !firrtl.uint<2>, out d: !firrtl.uint<6>)
; MLIR-NEXT:    firrtl.strictconnect %cat_a, %b : !firrtl.uint<2>
; MLIR-NEXT:    firrtl.strictconnect %cat_b, %b : !firrtl.uint<2>
; MLIR-NEXT:    firrtl.strictconnect %cat_c, %b : !firrtl.uint<2>
; MLIR-NEXT:    %implicitTrunc_inp_1, %implicitTrunc_inp_2, %implicitTrunc_out1, %implicitTrunc_out2 = firrtl.instance implicitTrunc @ImplicitTrunc(in inp_1: !firrtl.uint<1>, in inp_2: !firrtl.sint<5>, out out1: !firrtl.sint<3>, out out2: !firrtl.sint<3>)
; MLIR-NEXT:    firrtl.strictconnect %implicitTrunc_inp_1, %a : !firrtl.uint<1>
; MLIR-NEXT:    %0 = firrtl.asSInt %cat_d : (!firrtl.uint<6>) -> !firrtl.sint<6>
; MLIR-NEXT:    %1 = firrtl.bits %0 4 to 0 : (!firrtl.sint<6>) -> !firrtl.uint<5>
; MLIR-NEXT:    %2 = firrtl.asSInt %1 : (!firrtl.uint<5>) -> !firrtl.sint<5>
; MLIR-NEXT:    firrtl.strictconnect %implicitTrunc_inp_2, %2 : !firrtl.sint<5>
; MLIR:         %prettifyExample_inp_1, %prettifyExample_inp_2, %prettifyExample_inp_3, %prettifyExample_out1, %prettifyExample_out2 = firrtl.instance prettifyExample @PrettifyExample(in inp_1: !firrtl.uint<5>, in inp_2: !firrtl.uint<5>, in inp_3: !firrtl.uint<5>, out out1: !firrtl.uint<10>, out out2: !firrtl.uint<10>)
; MLIR-NEXT:    %3 = firrtl.bits %cat_d 4 to 0 : (!firrtl.uint<6>) -> !firrtl.uint<5>
; MLIR-NEXT:    firrtl.strictconnect %prettifyExample_inp_1, %3 : !firrtl.uint<5>
; MLIR-NEXT:    firrtl.strictconnect %prettifyExample_inp_2, %3 : !firrtl.uint<5>
; MLIR-NEXT:    firrtl.strictconnect %prettifyExample_inp_3, %3 : !firrtl.uint<5>
; MLIR-NEXT:    %flipFlop_clock, %flipFlop_a_d, %flipFlop_a_q = firrtl.instance flipFlop @FlipFlop(in clock: !firrtl.clock, in a_d: !firrtl.uint<1>, out a_q: !firrtl.uint<1>)
; MLIR-NEXT:    firrtl.strictconnect %flipFlop_clock, %clock : !firrtl.clock
; MLIR-NEXT:    firrtl.strictconnect %flipFlop_a_d, %a : !firrtl.uint<1>
; MLIR-NEXT:    firrtl.strictconnect %c, %flipFlop_a_q : !firrtl.uint<1>
; MLIR-NEXT:    %multibitMux_a_0, %multibitMux_a_1, %multibitMux_a_2, %multibitMux_sel, %multibitMux_b = firrtl.instance multibitMux @MultibitMux(in a_0: !firrtl.uint<1>, in a_1: !firrtl.uint<1>, in a_2: !firrtl.uint<1>, in sel: !firrtl.uint<2>, out b: !firrtl.uint<1>)
; MLIR-NEXT:    firrtl.strictconnect %multibitMux_a_0, %vec_0 : !firrtl.uint<1>
; MLIR-NEXT:    firrtl.strictconnect %multibitMux_a_1, %vec_1 : !firrtl.uint<1>
; MLIR-NEXT:    firrtl.strictconnect %multibitMux_a_2, %vec_2 : !firrtl.uint<1>
; MLIR-NEXT:    firrtl.strictconnect %multibitMux_sel, %b : !firrtl.uint<2>
<<<<<<< HEAD
=======
; MLIR-NEXT:    firrtl.instance unusedPortsMod @UnusedPortsMod()
>>>>>>> b96fa555

; ANNOTATIONS-LABEL: firrtl.module @test_mod
; ANNOTATIONS-SAME: info = "a ModuleTarget Annotation"
; ANNOTATIONS-SAME: info = "a ModuleName Annotation"

; VERILOG-LABEL: module test_mod(
; VERILOG-NEXT:    input        clock,
; VERILOG-NEXT:                 a,
; VERILOG-NEXT:    input  [1:0] b,
; VERILOG-NEXT:    input vec_0,
; VERILOG-NEXT:          vec_1,
; VERILOG-NEXT:          vec_2,
; VERILOG-NEXT:    output       c,
; VERILOG-NEXT:                 out_implicitTrunc,
; VERILOG-NEXT:                 out_prettifyExample,
; VERILOG-NEXT:                 out_multibitMux);
; VERILOG-EMPTY:
; VERILOG-NEXT:    wire [9:0] _prettifyExample_out1;
; VERILOG-NEXT:    wire [9:0] _prettifyExample_out2;
; VERILOG-NEXT:    wire [2:0] _implicitTrunc_out1;
; VERILOG-NEXT:    wire [2:0] _implicitTrunc_out2;
; VERILOG-NEXT:    wire [5:0] _cat_d;
; VERILOG-EMPTY:
; VERILOG-NEXT:    Cat cat (
; VERILOG-NEXT:      .a (b),
; VERILOG-NEXT:      .b (b),
; VERILOG-NEXT:      .c (b),
; VERILOG-NEXT:      .d (_cat_d)
; VERILOG-NEXT:    );
; VERILOG-NEXT:    ImplicitTrunc implicitTrunc (
; VERILOG-NEXT:      .inp_1 (a),
; VERILOG-NEXT:      .inp_2 (_cat_d[4:0]),
; VERILOG-NEXT:      .out1  (_implicitTrunc_out1),
; VERILOG-NEXT:      .out2  (_implicitTrunc_out2)
; VERILOG-NEXT:    );
; VERILOG-NEXT:    PrettifyExample prettifyExample (
; VERILOG-NEXT:      .inp_1 (_cat_d[4:0]),
; VERILOG-NEXT:      .inp_2 (_cat_d[4:0]),
; VERILOG-NEXT:      .inp_3 (_cat_d[4:0]),
; VERILOG-NEXT:      .out1  (_prettifyExample_out1),
; VERILOG-NEXT:      .out2  (_prettifyExample_out2)
; VERILOG-NEXT:    );
; VERILOG-NEXT:    FlipFlop flipFlop (
; VERILOG-NEXT:      .clock (clock),
; VERILOG-NEXT:      .a_d   (a),
; VERILOG-NEXT:      .a_q   (c)
; VERILOG-NEXT:    );
; VERILOG-NEXT:    MultibitMux multibitMux (
; VERILOG-NEXT:     .a_0 (vec_0),
; VERILOG-NEXT:     .a_1 (vec_1),
; VERILOG-NEXT:     .a_2 (vec_2),
; VERILOG-NEXT:     .sel (b),
; VERILOG-NEXT:     .b   (out_multibitMux)
; VERILOG-NEXT:    );
; VERILOG:       endmodule

; Check that we canonicalize the HW output of lowering.

  module Cat :
    input a: UInt<2>
    input b: UInt<2>
    input c: UInt<2>
    output d: UInt<6>
    d <= cat(cat(a, b), c)

; MLIRLOWER-LABEL: hw.module private @Cat(%a: i2, %b: i2, %c: i2) -> (d: i6) {
; MLIRLOWER-NEXT:    %0 = comb.concat %a, %b, %c : i2, i2, i2
; MLIRLOWER-NEXT:    hw.output %0 : i6
; MLIRLOWER-NEXT:  }


; Check that implicit truncation is working.

  module ImplicitTrunc :
    input inp_1: UInt<1>
    input inp_2: SInt<5>
    output out1: SInt<3>
    output out2: SInt<3>
    out1 <= dshl(inp_2, inp_1)
    out2 <= inp_2

; MLIRLOWER-LABEL: hw.module private @ImplicitTrunc(%inp_1: i1, %inp_2: i5) -> (out1: i3, out2: i3) {
; MLIRLOWER-NEXT:    %c0_i5 = hw.constant 0 : i5
; MLIRLOWER-NEXT:    %0 = comb.extract %inp_2 from 4 : (i5) -> i1
; MLIRLOWER-NEXT:    %1 = comb.concat %0, %inp_2 : i1, i5
; MLIRLOWER-NEXT:    %2 = comb.concat %c0_i5, %inp_1 : i5, i1
; MLIRLOWER-NEXT:    %3 = comb.shl %1, %2 : i6
; MLIRLOWER-NEXT:    %4 = comb.extract %3 from 0 : (i6) -> i3
; MLIRLOWER-NEXT:    %5 = comb.extract %inp_2 from 0 : (i5) -> i3
; MLIRLOWER-NEXT:    hw.output %4, %5 : i3, i3
; MLIRLOWER-NEXT:  }

; VERILOG-LABEL: module ImplicitTrunc(
; VERILOG-NEXT:   input        inp_1,
; VERILOG-NEXT:   input  [4:0] inp_2,
; VERILOG-NEXT:   output [2:0] out1,
; VERILOG-NEXT:                out2);
; VERILOG-EMPTY:
; VERILOG-NEXT:   wire [5:0] _GEN = {inp_2[4], inp_2} << inp_1;
; VERILOG-NEXT:   assign out1 = _GEN[2:0];
; VERILOG-NEXT:   assign out2 = inp_2[2:0];
; VERILOG-NEXT: endmodule


; Check that we prettify the IR before Verilog emission.

  module PrettifyExample :
    input inp_1: UInt<5>
    input inp_2: UInt<5>
    input inp_3: UInt<5>
    output out1: UInt<10>
    output out2: UInt<10>
    out1 <= cat(not(inp_1), inp_2)
    out2 <= cat(not(inp_1), inp_3)

; VERILOG-LABEL: module PrettifyExample(
; VERILOG:         assign out1 = {~inp_1, inp_2};
; VERILOG:         assign out2 = {~inp_1, inp_3};


; Check output of a simple flip-flop.

  module FlipFlop:
    input clock: Clock
    input a_d: UInt<1>
    output a_q: UInt<1>

    reg r: UInt<1>, clock

    r <= a_d
    a_q <= r

; VERILOG-LABEL: module FlipFlop(
; VERILOG-NEXT:    input clock,
; VERILOG-NEXT:          a_d,
; VERILOG-NEXT:    output a_q);
; VERILOG:         always @(posedge clock)
; VERILOG-NEXT:      r <= a_d;
; VERILOG-NEXT:    assign a_q = r;

  module MultibitMux :
    input a : UInt<1>[3]
    input sel : UInt<2>
    output b : UInt<1>
    b <= a[sel]
; VERILOG-LABEL: module MultibitMux(
; VERILOG-CHECK: wire [2:0] [[T:.*]] = {{a_2}, {a_1}, {a_0}};
; VERILOG-CHECK-NEXT: assign b = [[T]][sel];

  module UnusedPortsMod :
    input in : UInt<1>
    output out : UInt<1>
    out is invalid<|MERGE_RESOLUTION|>--- conflicted
+++ resolved
@@ -118,10 +118,6 @@
 ; MLIR-NEXT:    firrtl.strictconnect %multibitMux_a_1, %vec_1 : !firrtl.uint<1>
 ; MLIR-NEXT:    firrtl.strictconnect %multibitMux_a_2, %vec_2 : !firrtl.uint<1>
 ; MLIR-NEXT:    firrtl.strictconnect %multibitMux_sel, %b : !firrtl.uint<2>
-<<<<<<< HEAD
-=======
-; MLIR-NEXT:    firrtl.instance unusedPortsMod @UnusedPortsMod()
->>>>>>> b96fa555
 
 ; ANNOTATIONS-LABEL: firrtl.module @test_mod
 ; ANNOTATIONS-SAME: info = "a ModuleTarget Annotation"
